/*
 * Copyright (c) 2010, 2013, Oracle and/or its affiliates. All rights reserved.
 * DO NOT ALTER OR REMOVE COPYRIGHT NOTICES OR THIS FILE HEADER.
 *
 * This code is free software; you can redistribute it and/or modify it
 * under the terms of the GNU General Public License version 2 only, as
 * published by the Free Software Foundation.  Oracle designates this
 * particular file as subject to the "Classpath" exception as provided
 * by Oracle in the LICENSE file that accompanied this code.
 *
 * This code is distributed in the hope that it will be useful, but WITHOUT
 * ANY WARRANTY; without even the implied warranty of MERCHANTABILITY or
 * FITNESS FOR A PARTICULAR PURPOSE.  See the GNU General Public License
 * version 2 for more details (a copy is included in the LICENSE file that
 * accompanied this code).
 *
 * You should have received a copy of the GNU General Public License version
 * 2 along with this work; if not, write to the Free Software Foundation,
 * Inc., 51 Franklin St, Fifth Floor, Boston, MA 02110-1301 USA.
 *
 * Please contact Oracle, 500 Oracle Parkway, Redwood Shores, CA 94065 USA
 * or visit www.oracle.com if you need additional information or have any
 * questions.
 */

package com.sun.javafx.scene.control.skin;

import java.util.ArrayList;
import java.util.Collections;
import java.util.List;
import java.util.Map;
import java.util.WeakHashMap;

import javafx.beans.property.DoubleProperty;
import javafx.geometry.HPos;
import javafx.geometry.VPos;
import javafx.scene.Node;
import javafx.scene.control.TreeCell;
import javafx.scene.control.TreeItem;
import javafx.scene.control.TreeView;

import javafx.css.StyleableDoubleProperty;
import javafx.css.StyleableProperty;
import javafx.css.CssMetaData;
import com.sun.javafx.css.converters.SizeConverter;
import com.sun.javafx.scene.control.MultiplePropertyChangeListenerHandler;
import com.sun.javafx.scene.control.behavior.TreeCellBehavior;
import javafx.css.Styleable;
import javafx.util.Callback;

public class TreeCellSkin<T> extends CellSkinBase<TreeCell<T>, TreeCellBehavior<T>> {

    /*
     * This is rather hacky - but it is a quick workaround to resolve the
     * issue that we don't know maximum width of a disclosure node for a given
     * TreeView. If we don't know the maximum width, we have no way to ensure
     * consistent indentation for a given TreeView.
     *
     * To work around this, we create a single WeakHashMap to store a max
     * disclosureNode width per TreeView. We use WeakHashMap to help prevent
     * any memory leaks.
     * 
     * RT-19656 identifies a related issue, which is that we may not provide
     * indentation to any TreeItems because we have not yet encountered a cell
     * which has a disclosureNode. Once we scroll and encounter one, indentation
     * happens in a displeasing way.
     */
    private static final Map<TreeView<?>, Double> maxDisclosureWidthMap = new WeakHashMap<TreeView<?>, Double>();

    /**
     * The amount of space to multiply by the treeItem.level to get the left
     * margin for this tree cell. This is settable from CSS
     */
    private DoubleProperty indent = null;
    public final void setIndent(double value) { indentProperty().set(value); }
    public final double getIndent() { return indent == null ? 10.0 : indent.get(); }
    public final DoubleProperty indentProperty() { 
        if (indent == null) {
            indent = new StyleableDoubleProperty(10.0) {
                @Override public Object getBean() {
                    return TreeCellSkin.this;
                }

                @Override public String getName() {
                    return "indent";
                }

                @Override public CssMetaData<TreeCell<?>,Number> getCssMetaData() {
                    return StyleableProperties.INDENT;
                }
            };
        }
        return indent; 
    }
    
    private boolean disclosureNodeDirty = true;
    private TreeItem<?> treeItem;
    
    private MultiplePropertyChangeListenerHandler treeItemListener = new MultiplePropertyChangeListenerHandler(new Callback<String, Void>() {
        @Override public Void call(String p) {
            if ("EXPANDED".equals(p)) {
                updateDisclosureNodeRotation(true);
            }
            return null;
        }
    });
    
    public TreeCellSkin(TreeCell<T> control) {
        super(control, new TreeCellBehavior<T>(control));
        
        updateTreeItem();
        updateDisclosureNodeRotation(false);
        
        registerChangeListener(control.treeItemProperty(), "TREE_ITEM");
        registerChangeListener(control.textProperty(), "TEXT");
    }
    
    @Override protected void handleControlPropertyChanged(String p) {
        super.handleControlPropertyChanged(p);
        if ("TREE_ITEM".equals(p)) {
            updateTreeItem();
            disclosureNodeDirty = true;
            getSkinnable().requestLayout();
        } else if ("TEXT".equals(p)) {
            getSkinnable().requestLayout();
        }
    }
    
    private void updateDisclosureNodeRotation(boolean animate) {
        // no-op, this is now handled in CSS (although we no longer animate)
//        if (treeItem == null || treeItem.isLeaf()) return;
//        
//        Node disclosureNode = getSkinnable().getDisclosureNode();
//        if (disclosureNode == null) return;
//        
//        final boolean isExpanded = treeItem.isExpanded();
//        int fromAngle = isExpanded ? 0 : 90;
//        int toAngle = isExpanded ? 90 : 0;
// 
//        if (animate) {
//            RotateTransition rt = new RotateTransition(Duration.millis(200), disclosureNode);
//            rt.setFromAngle(fromAngle);
//            rt.setToAngle(toAngle);
//            rt.play();
//        } else {
//            disclosureNode.setRotate(toAngle);
//        }
    }
    
    private void updateTreeItem() {
        if (treeItem != null) {
            treeItemListener.unregisterChangeListener(treeItem.expandedProperty());
        }
        treeItem = getSkinnable().getTreeItem();
        if (treeItem != null) {
            treeItemListener.registerChangeListener(treeItem.expandedProperty(), "EXPANDED");
        }
        
        updateDisclosureNodeRotation(false);
    }
    
    private void updateDisclosureNode() {
        if (getSkinnable().isEmpty()) return;

        Node disclosureNode = getSkinnable().getDisclosureNode();
        if (disclosureNode == null) return;
        
        boolean disclosureVisible = treeItem != null && ! treeItem.isLeaf();
        disclosureNode.setVisible(disclosureVisible);
            
        if (! disclosureVisible) {
            getChildren().remove(disclosureNode);
        } else if (disclosureNode.getParent() == null) {
            getChildren().add(disclosureNode);
            disclosureNode.toFront();
        } else {
            disclosureNode.toBack();
        }
        
        // RT-26625: [TreeView, TreeTableView] can lose arrows while scrolling
        // RT-28668: Ensemble tree arrow disappears
        if (disclosureNode.getScene() != null) {
            disclosureNode.impl_processCSS(true);
        }
    }

    @Override protected void updateChildren() {
        super.updateChildren();
        updateDisclosureNode();
    }
    
    @Override protected void layoutChildren(double x, final double y,
            double w, final double h) {
        // RT-25876: can not null-check here as this prevents empty rows from
        // being cleaned out.
        // if (treeItem == null) return;
        
        TreeView tree = getSkinnable().getTreeView();
        if (tree == null) return;
        
        if (disclosureNodeDirty) {
            updateDisclosureNode();
            disclosureNodeDirty = false;
        }
        
        Node disclosureNode = getSkinnable().getDisclosureNode();
        
        int level = TreeView.getNodeLevel(treeItem);
        if (! tree.isShowRoot()) level--;
        double leftMargin = getIndent() * level;

        x += leftMargin;

        // position the disclosure node so that it is at the proper indent
        boolean disclosureVisible = disclosureNode != null && treeItem != null && ! treeItem.isLeaf();

        final double defaultDisclosureWidth = maxDisclosureWidthMap.containsKey(tree) ?
            maxDisclosureWidthMap.get(tree) : 18;   // RT-19656: default width of default disclosure node
        double disclosureWidth = defaultDisclosureWidth;

        if (disclosureVisible) {
            if (disclosureNode == null || disclosureNode.getScene() == null) {
                updateChildren();
            }
            
            if (disclosureNode != null) {
                disclosureWidth = disclosureNode.prefWidth(h);
                if (disclosureWidth > defaultDisclosureWidth) {
                    maxDisclosureWidthMap.put(tree, disclosureWidth);
                }

                double ph = disclosureNode.prefHeight(disclosureWidth);
                
                disclosureNode.resize(disclosureWidth, ph);
                positionInArea(disclosureNode, x, y,
                        disclosureWidth, ph, /*baseline ignored*/0,
                        HPos.CENTER, VPos.CENTER);
            }
        }

        // determine starting point of the graphic or cell node, and the
        // remaining width available to them
        final int padding = treeItem != null && treeItem.getGraphic() == null ? 0 : 3;
        x += disclosureWidth + padding;
        w -= (leftMargin + disclosureWidth + padding);

        layoutLabelInArea(x, y, w, h);
    }
<<<<<<< HEAD

    @Override protected double computePrefHeight(double width, double topInset, double rightInset, double bottomInset, double leftInset) {
=======
    
    @Override protected double computeMinHeight(double width, int topInset, int rightInset, int bottomInset, int leftInset) {
        double pref = super.computeMinHeight(width, topInset, rightInset, bottomInset, leftInset);
        Node d = getSkinnable().getDisclosureNode();
        return (d == null) ? pref : Math.max(d.minHeight(-1), pref);
    }
    
    @Override protected double computePrefHeight(double width, int topInset, int rightInset, int bottomInset, int leftInset) {
>>>>>>> d2081963
        double pref = super.computePrefHeight(width, topInset, rightInset, bottomInset, leftInset);
        Node d = getSkinnable().getDisclosureNode();
        return (d == null) ? pref : Math.max(d.prefHeight(-1), pref);
    }
    
    @Override protected double computePrefWidth(double height, double topInset, double rightInset, double bottomInset, double leftInset) {
        double labelWidth = super.computePrefWidth(height, topInset, rightInset, bottomInset, leftInset);

        double pw = snappedLeftInset() + snappedRightInset();

        TreeView tree = getSkinnable().getTreeView();
        if (tree == null) return pw;
        
        if (treeItem == null) return pw;
        
        pw = labelWidth;

        // determine the amount of indentation
        int level = TreeView.getNodeLevel(treeItem);
        if (! tree.isShowRoot()) level--;
        pw += getIndent() * level;

        // include the disclosure node width
        Node disclosureNode = getSkinnable().getDisclosureNode();
        double disclosureNodePrefWidth = disclosureNode == null ? 0 : disclosureNode.prefWidth(-1);
        final double defaultDisclosureWidth = maxDisclosureWidthMap.containsKey(tree) ?
                maxDisclosureWidthMap.get(tree) : 0;
        pw += Math.max(defaultDisclosureWidth, disclosureNodePrefWidth);

        return pw;
    }

    /***************************************************************************
     *                                                                         *
     *                         Stylesheet Handling                             *
     *                                                                         *
     **************************************************************************/

    /** @treatAsPrivate */
    private static class StyleableProperties {
        
        private static final CssMetaData<TreeCell<?>,Number> INDENT = 
            new CssMetaData<TreeCell<?>,Number>("-fx-indent",
                SizeConverter.getInstance(), 10.0) {
                    
            @Override public boolean isSettable(TreeCell n) {
                DoubleProperty p = ((TreeCellSkin) n.getSkin()).indentProperty();
                return p == null || !p.isBound();
            }

            @Override public StyleableProperty<Number> getStyleableProperty(TreeCell n) {
                final TreeCellSkin skin = (TreeCellSkin) n.getSkin();
                return (StyleableProperty<Number>)skin.indentProperty();
            }
        };
        
        private static final List<CssMetaData<? extends Styleable, ?>> STYLEABLES;
        static {
            final List<CssMetaData<? extends Styleable, ?>> styleables =
                new ArrayList<CssMetaData<? extends Styleable, ?>>(CellSkinBase.getClassCssMetaData());
            styleables.add(INDENT);
            STYLEABLES = Collections.unmodifiableList(styleables);
        }
    }
    
    /**
     * @return The CssMetaData associated with this class, which may include the
     * CssMetaData of its super classes.
     */
    public static List<CssMetaData<? extends Styleable, ?>> getClassCssMetaData() {
        return StyleableProperties.STYLEABLES;
    }

    /**
     * {@inheritDoc}
     */
    @Override
    public List<CssMetaData<? extends Styleable, ?>> getCssMetaData() {
        return getClassCssMetaData();
    }
}<|MERGE_RESOLUTION|>--- conflicted
+++ resolved
@@ -246,10 +246,6 @@
 
         layoutLabelInArea(x, y, w, h);
     }
-<<<<<<< HEAD
-
-    @Override protected double computePrefHeight(double width, double topInset, double rightInset, double bottomInset, double leftInset) {
-=======
     
     @Override protected double computeMinHeight(double width, int topInset, int rightInset, int bottomInset, int leftInset) {
         double pref = super.computeMinHeight(width, topInset, rightInset, bottomInset, leftInset);
@@ -257,8 +253,7 @@
         return (d == null) ? pref : Math.max(d.minHeight(-1), pref);
     }
     
-    @Override protected double computePrefHeight(double width, int topInset, int rightInset, int bottomInset, int leftInset) {
->>>>>>> d2081963
+    @Override protected double computePrefHeight(double width, double topInset, double rightInset, double bottomInset, double leftInset) {
         double pref = super.computePrefHeight(width, topInset, rightInset, bottomInset, leftInset);
         Node d = getSkinnable().getDisclosureNode();
         return (d == null) ? pref : Math.max(d.prefHeight(-1), pref);
