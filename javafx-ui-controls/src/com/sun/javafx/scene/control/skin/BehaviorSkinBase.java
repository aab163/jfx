/*
 * Copyright (c) 2012, Oracle and/or its affiliates. All rights reserved.
 * DO NOT ALTER OR REMOVE COPYRIGHT NOTICES OR THIS FILE HEADER.
 *
 * This code is free software; you can redistribute it and/or modify it
 * under the terms of the GNU General Public License version 2 only, as
 * published by the Free Software Foundation.  Oracle designates this
 * particular file as subject to the "Classpath" exception as provided
 * by Oracle in the LICENSE file that accompanied this code.
 *
 * This code is distributed in the hope that it will be useful, but WITHOUT
 * ANY WARRANTY; without even the implied warranty of MERCHANTABILITY or
 * FITNESS FOR A PARTICULAR PURPOSE.  See the GNU General Public License
 * version 2 for more details (a copy is included in the LICENSE file that
 * accompanied this code).
 *
 * You should have received a copy of the GNU General Public License version
 * 2 along with this work; if not, write to the Free Software Foundation,
 * Inc., 51 Franklin St, Fifth Floor, Boston, MA 02110-1301 USA.
 *
 * Please contact Oracle, 500 Oracle Parkway, Redwood Shores, CA 94065 USA
 * or visit www.oracle.com if you need additional information or have any
 * questions.
 */
package com.sun.javafx.scene.control.skin;

<<<<<<< HEAD
import com.sun.javafx.scene.control.behavior.BehaviorBase;
import java.util.Set;
import javafx.css.PseudoClass;
=======
import com.sun.javafx.css.PseudoClass;
import com.sun.javafx.scene.control.MultiplePropertyChangeListenerHandler;
import com.sun.javafx.scene.control.behavior.BehaviorBase;
import javafx.beans.value.ObservableValue;
>>>>>>> c0d1b0ab
import javafx.event.EventHandler;
import javafx.event.EventType;
import javafx.scene.control.Control;
import javafx.scene.control.SkinBase;
import javafx.scene.input.MouseEvent;
import javafx.util.Callback;

/**
 *
 */
public abstract class BehaviorSkinBase<C extends Control, BB extends BehaviorBase<C>> extends SkinBase<C> {
    
    /***************************************************************************
     *                                                                         *
     * Private fields                                                          *
     *                                                                         *
     **************************************************************************/

    /**
     * The {@link BehaviorBase} that encapsulates the interaction with the
     * {@link Control} from this {@code Skin}. The {@code Skin} does not modify
     * the {@code Control} directly, but rather redirects events into the
     * {@code BehaviorBase} which then handles the events by modifying internal state
     * and public state in the {@code Control}. Generally, specific
     * {@code Skin} implementations will require specific {@code BehaviorBase}
     * implementations. For example, a ButtonSkin might require a ButtonBehavior.
     */
    private BB behavior;
    
    /**
     * This is part of the workaround introduced during delomboking. We probably will
     * want to adjust the way listeners are added rather than continuing to use this
     * map (although it doesn't really do much harm).
     */
    private MultiplePropertyChangeListenerHandler changeListenerHandler;
    
    
    
    /***************************************************************************
     *                                                                         *
     * Event Handlers / Listeners                                              *
     *                                                                         *
     **************************************************************************/
    
    
    /**
     * Forwards mouse events received by a MouseListener to the behavior.
     * Note that we use this pattern to remove some of the anonymous inner
     * classes which we'd otherwise have to create. When lambda expressions
     * are supported, we could do it that way instead (or use MethodHandles).
     */
    private final EventHandler<MouseEvent> mouseHandler =
            new EventHandler<MouseEvent>() {
        @Override public void handle(MouseEvent e) {
            final EventType<?> type = e.getEventType();

            if (type == MouseEvent.MOUSE_ENTERED) behavior.mouseEntered(e);
            else if (type == MouseEvent.MOUSE_EXITED) behavior.mouseExited(e);
            else if (type == MouseEvent.MOUSE_PRESSED) behavior.mousePressed(e);
            else if (type == MouseEvent.MOUSE_RELEASED) behavior.mouseReleased(e);
            else if (type == MouseEvent.MOUSE_DRAGGED) behavior.mouseDragged(e);
            else { // no op
                throw new AssertionError("Unsupported event type received");
            }
        }
    };
    
    /***************************************************************************
     *                                                                         *
     * Constructor                                                             *
     *                                                                         *
     **************************************************************************/

    /**
     * Constructor for all BehaviorSkinBase instances.
     * 
     * @param control The control for which this Skin should attach to.
     * @param behavior The behavior for which this Skin should defer to.
     */
    protected BehaviorSkinBase(final C control, final BB behavior) {
        super(control);
        
        if (behavior == null) {
            throw new IllegalArgumentException("Cannot pass null for behavior");
        }

        // Update the control and behavior
        this.behavior = behavior;
        
        // We will auto-add listeners for wiring up Region mouse events to
        // be sent to the behavior
        control.addEventHandler(MouseEvent.MOUSE_ENTERED, mouseHandler);
        control.addEventHandler(MouseEvent.MOUSE_EXITED, mouseHandler);
        control.addEventHandler(MouseEvent.MOUSE_PRESSED, mouseHandler);
        control.addEventHandler(MouseEvent.MOUSE_RELEASED, mouseHandler);
        control.addEventHandler(MouseEvent.MOUSE_DRAGGED, mouseHandler);
    }
    
    

    /***************************************************************************
     *                                                                         *
     * Public API (from Skin)                                                  *
     *                                                                         *
     **************************************************************************/    

    /** {@inheritDoc} */
    public final BB getBehavior() {
        return behavior;
    }

    /** {@inheritDoc} */
    @Override public void dispose() { 
        // unhook listeners
        if (changeListenerHandler != null) {
            changeListenerHandler.dispose();
        }
        
        C control = getSkinnable();
        control.removeEventHandler(MouseEvent.MOUSE_ENTERED, mouseHandler);
        control.removeEventHandler(MouseEvent.MOUSE_EXITED, mouseHandler);
        control.removeEventHandler(MouseEvent.MOUSE_PRESSED, mouseHandler);
        control.removeEventHandler(MouseEvent.MOUSE_RELEASED, mouseHandler);
        control.removeEventHandler(MouseEvent.MOUSE_DRAGGED, mouseHandler);

        this.behavior = null;
        
        super.dispose();
    }
    
    
    
    /***************************************************************************
     *                                                                         *
     * Public API                                                              *
     *                                                                         *
     **************************************************************************/
    
    /**
     * Subclasses can invoke this method to register that we want to listen to
     * property change events for the given property.
     *
     * @param property
     * @param reference
     */
    protected final void registerChangeListener(ObservableValue property, String reference) {
        if (changeListenerHandler == null) {
            changeListenerHandler = new MultiplePropertyChangeListenerHandler(new Callback<String, Void>() {
                @Override public Void call(String p) {
                    handleControlPropertyChanged(p);
                    return null;
                }
            });
        }
        changeListenerHandler.registerChangeListener(property, reference);
    }
    
    /**
     * Skin subclasses will override this method to handle changes in corresponding
     * control's properties.
     */
    protected void handleControlPropertyChanged(String propertyReference) {
        // no-op
    }
    
    
    
    /***************************************************************************
     *                                                                         *
     * Specialization of CSS handling code                                     *
     *                                                                         *
     **************************************************************************/

}
<|MERGE_RESOLUTION|>--- conflicted
+++ resolved
@@ -1,210 +1,196 @@
-/*
- * Copyright (c) 2012, Oracle and/or its affiliates. All rights reserved.
- * DO NOT ALTER OR REMOVE COPYRIGHT NOTICES OR THIS FILE HEADER.
- *
- * This code is free software; you can redistribute it and/or modify it
- * under the terms of the GNU General Public License version 2 only, as
- * published by the Free Software Foundation.  Oracle designates this
- * particular file as subject to the "Classpath" exception as provided
- * by Oracle in the LICENSE file that accompanied this code.
- *
- * This code is distributed in the hope that it will be useful, but WITHOUT
- * ANY WARRANTY; without even the implied warranty of MERCHANTABILITY or
- * FITNESS FOR A PARTICULAR PURPOSE.  See the GNU General Public License
- * version 2 for more details (a copy is included in the LICENSE file that
- * accompanied this code).
- *
- * You should have received a copy of the GNU General Public License version
- * 2 along with this work; if not, write to the Free Software Foundation,
- * Inc., 51 Franklin St, Fifth Floor, Boston, MA 02110-1301 USA.
- *
- * Please contact Oracle, 500 Oracle Parkway, Redwood Shores, CA 94065 USA
- * or visit www.oracle.com if you need additional information or have any
- * questions.
- */
-package com.sun.javafx.scene.control.skin;
-
-<<<<<<< HEAD
-import com.sun.javafx.scene.control.behavior.BehaviorBase;
-import java.util.Set;
-import javafx.css.PseudoClass;
-=======
-import com.sun.javafx.css.PseudoClass;
-import com.sun.javafx.scene.control.MultiplePropertyChangeListenerHandler;
-import com.sun.javafx.scene.control.behavior.BehaviorBase;
-import javafx.beans.value.ObservableValue;
->>>>>>> c0d1b0ab
-import javafx.event.EventHandler;
-import javafx.event.EventType;
-import javafx.scene.control.Control;
-import javafx.scene.control.SkinBase;
-import javafx.scene.input.MouseEvent;
-import javafx.util.Callback;
-
-/**
- *
- */
-public abstract class BehaviorSkinBase<C extends Control, BB extends BehaviorBase<C>> extends SkinBase<C> {
-    
-    /***************************************************************************
-     *                                                                         *
-     * Private fields                                                          *
-     *                                                                         *
-     **************************************************************************/
-
-    /**
-     * The {@link BehaviorBase} that encapsulates the interaction with the
-     * {@link Control} from this {@code Skin}. The {@code Skin} does not modify
-     * the {@code Control} directly, but rather redirects events into the
-     * {@code BehaviorBase} which then handles the events by modifying internal state
-     * and public state in the {@code Control}. Generally, specific
-     * {@code Skin} implementations will require specific {@code BehaviorBase}
-     * implementations. For example, a ButtonSkin might require a ButtonBehavior.
-     */
-    private BB behavior;
-    
-    /**
-     * This is part of the workaround introduced during delomboking. We probably will
-     * want to adjust the way listeners are added rather than continuing to use this
-     * map (although it doesn't really do much harm).
-     */
-    private MultiplePropertyChangeListenerHandler changeListenerHandler;
-    
-    
-    
-    /***************************************************************************
-     *                                                                         *
-     * Event Handlers / Listeners                                              *
-     *                                                                         *
-     **************************************************************************/
-    
-    
-    /**
-     * Forwards mouse events received by a MouseListener to the behavior.
-     * Note that we use this pattern to remove some of the anonymous inner
-     * classes which we'd otherwise have to create. When lambda expressions
-     * are supported, we could do it that way instead (or use MethodHandles).
-     */
-    private final EventHandler<MouseEvent> mouseHandler =
-            new EventHandler<MouseEvent>() {
-        @Override public void handle(MouseEvent e) {
-            final EventType<?> type = e.getEventType();
-
-            if (type == MouseEvent.MOUSE_ENTERED) behavior.mouseEntered(e);
-            else if (type == MouseEvent.MOUSE_EXITED) behavior.mouseExited(e);
-            else if (type == MouseEvent.MOUSE_PRESSED) behavior.mousePressed(e);
-            else if (type == MouseEvent.MOUSE_RELEASED) behavior.mouseReleased(e);
-            else if (type == MouseEvent.MOUSE_DRAGGED) behavior.mouseDragged(e);
-            else { // no op
-                throw new AssertionError("Unsupported event type received");
-            }
-        }
-    };
-    
-    /***************************************************************************
-     *                                                                         *
-     * Constructor                                                             *
-     *                                                                         *
-     **************************************************************************/
-
-    /**
-     * Constructor for all BehaviorSkinBase instances.
-     * 
-     * @param control The control for which this Skin should attach to.
-     * @param behavior The behavior for which this Skin should defer to.
-     */
-    protected BehaviorSkinBase(final C control, final BB behavior) {
-        super(control);
-        
-        if (behavior == null) {
-            throw new IllegalArgumentException("Cannot pass null for behavior");
-        }
-
-        // Update the control and behavior
-        this.behavior = behavior;
-        
-        // We will auto-add listeners for wiring up Region mouse events to
-        // be sent to the behavior
-        control.addEventHandler(MouseEvent.MOUSE_ENTERED, mouseHandler);
-        control.addEventHandler(MouseEvent.MOUSE_EXITED, mouseHandler);
-        control.addEventHandler(MouseEvent.MOUSE_PRESSED, mouseHandler);
-        control.addEventHandler(MouseEvent.MOUSE_RELEASED, mouseHandler);
-        control.addEventHandler(MouseEvent.MOUSE_DRAGGED, mouseHandler);
-    }
-    
-    
-
-    /***************************************************************************
-     *                                                                         *
-     * Public API (from Skin)                                                  *
-     *                                                                         *
-     **************************************************************************/    
-
-    /** {@inheritDoc} */
-    public final BB getBehavior() {
-        return behavior;
-    }
-
-    /** {@inheritDoc} */
-    @Override public void dispose() { 
-        // unhook listeners
-        if (changeListenerHandler != null) {
-            changeListenerHandler.dispose();
-        }
-        
-        C control = getSkinnable();
-        control.removeEventHandler(MouseEvent.MOUSE_ENTERED, mouseHandler);
-        control.removeEventHandler(MouseEvent.MOUSE_EXITED, mouseHandler);
-        control.removeEventHandler(MouseEvent.MOUSE_PRESSED, mouseHandler);
-        control.removeEventHandler(MouseEvent.MOUSE_RELEASED, mouseHandler);
-        control.removeEventHandler(MouseEvent.MOUSE_DRAGGED, mouseHandler);
-
-        this.behavior = null;
-        
-        super.dispose();
-    }
-    
-    
-    
-    /***************************************************************************
-     *                                                                         *
-     * Public API                                                              *
-     *                                                                         *
-     **************************************************************************/
-    
-    /**
-     * Subclasses can invoke this method to register that we want to listen to
-     * property change events for the given property.
-     *
-     * @param property
-     * @param reference
-     */
-    protected final void registerChangeListener(ObservableValue property, String reference) {
-        if (changeListenerHandler == null) {
-            changeListenerHandler = new MultiplePropertyChangeListenerHandler(new Callback<String, Void>() {
-                @Override public Void call(String p) {
-                    handleControlPropertyChanged(p);
-                    return null;
-                }
-            });
-        }
-        changeListenerHandler.registerChangeListener(property, reference);
-    }
-    
-    /**
-     * Skin subclasses will override this method to handle changes in corresponding
-     * control's properties.
-     */
-    protected void handleControlPropertyChanged(String propertyReference) {
-        // no-op
-    }
-    
-    
-    
-    /***************************************************************************
-     *                                                                         *
-     * Specialization of CSS handling code                                     *
-     *                                                                         *
-     **************************************************************************/
-
-}
+/*
+ * Copyright (c) 2012, Oracle and/or its affiliates. All rights reserved.
+ * DO NOT ALTER OR REMOVE COPYRIGHT NOTICES OR THIS FILE HEADER.
+ *
+ * This code is free software; you can redistribute it and/or modify it
+ * under the terms of the GNU General Public License version 2 only, as
+ * published by the Free Software Foundation.  Oracle designates this
+ * particular file as subject to the "Classpath" exception as provided
+ * by Oracle in the LICENSE file that accompanied this code.
+ *
+ * This code is distributed in the hope that it will be useful, but WITHOUT
+ * ANY WARRANTY; without even the implied warranty of MERCHANTABILITY or
+ * FITNESS FOR A PARTICULAR PURPOSE.  See the GNU General Public License
+ * version 2 for more details (a copy is included in the LICENSE file that
+ * accompanied this code).
+ *
+ * You should have received a copy of the GNU General Public License version
+ * 2 along with this work; if not, write to the Free Software Foundation,
+ * Inc., 51 Franklin St, Fifth Floor, Boston, MA 02110-1301 USA.
+ *
+ * Please contact Oracle, 500 Oracle Parkway, Redwood Shores, CA 94065 USA
+ * or visit www.oracle.com if you need additional information or have any
+ * questions.
+ */
+package com.sun.javafx.scene.control.skin;
+
+import com.sun.javafx.scene.control.MultiplePropertyChangeListenerHandler;
+import com.sun.javafx.scene.control.behavior.BehaviorBase;
+import javafx.beans.value.ObservableValue;
+
+import javafx.event.EventHandler;
+import javafx.event.EventType;
+import javafx.scene.control.Control;
+import javafx.scene.control.SkinBase;
+import javafx.scene.input.MouseEvent;
+import javafx.util.Callback;
+
+/**
+ *
+ */
+public abstract class BehaviorSkinBase<C extends Control, BB extends BehaviorBase<C>> extends SkinBase<C> {
+    
+    /***************************************************************************
+     *                                                                         *
+     * Private fields                                                          *
+     *                                                                         *
+     **************************************************************************/
+
+    /**
+     * The {@link BehaviorBase} that encapsulates the interaction with the
+     * {@link Control} from this {@code Skin}. The {@code Skin} does not modify
+     * the {@code Control} directly, but rather redirects events into the
+     * {@code BehaviorBase} which then handles the events by modifying internal state
+     * and public state in the {@code Control}. Generally, specific
+     * {@code Skin} implementations will require specific {@code BehaviorBase}
+     * implementations. For example, a ButtonSkin might require a ButtonBehavior.
+     */
+    private BB behavior;
+    
+    /**
+     * This is part of the workaround introduced during delomboking. We probably will
+     * want to adjust the way listeners are added rather than continuing to use this
+     * map (although it doesn't really do much harm).
+     */
+    private MultiplePropertyChangeListenerHandler changeListenerHandler;
+    
+    
+    
+    /***************************************************************************
+     *                                                                         *
+     * Event Handlers / Listeners                                              *
+     *                                                                         *
+     **************************************************************************/
+    
+    
+    /**
+     * Forwards mouse events received by a MouseListener to the behavior.
+     * Note that we use this pattern to remove some of the anonymous inner
+     * classes which we'd otherwise have to create. When lambda expressions
+     * are supported, we could do it that way instead (or use MethodHandles).
+     */
+    private final EventHandler<MouseEvent> mouseHandler =
+            new EventHandler<MouseEvent>() {
+        @Override public void handle(MouseEvent e) {
+            final EventType<?> type = e.getEventType();
+
+            if (type == MouseEvent.MOUSE_ENTERED) behavior.mouseEntered(e);
+            else if (type == MouseEvent.MOUSE_EXITED) behavior.mouseExited(e);
+            else if (type == MouseEvent.MOUSE_PRESSED) behavior.mousePressed(e);
+            else if (type == MouseEvent.MOUSE_RELEASED) behavior.mouseReleased(e);
+            else if (type == MouseEvent.MOUSE_DRAGGED) behavior.mouseDragged(e);
+            else { // no op
+                throw new AssertionError("Unsupported event type received");
+            }
+        }
+    };
+    
+    /***************************************************************************
+     *                                                                         *
+     * Constructor                                                             *
+     *                                                                         *
+     **************************************************************************/
+
+    /**
+     * Constructor for all BehaviorSkinBase instances.
+     * 
+     * @param control The control for which this Skin should attach to.
+     * @param behavior The behavior for which this Skin should defer to.
+     */
+    protected BehaviorSkinBase(final C control, final BB behavior) {
+        super(control);
+        
+        if (behavior == null) {
+            throw new IllegalArgumentException("Cannot pass null for behavior");
+        }
+
+        // Update the control and behavior
+        this.behavior = behavior;
+        
+        // We will auto-add listeners for wiring up Region mouse events to
+        // be sent to the behavior
+        control.addEventHandler(MouseEvent.MOUSE_ENTERED, mouseHandler);
+        control.addEventHandler(MouseEvent.MOUSE_EXITED, mouseHandler);
+        control.addEventHandler(MouseEvent.MOUSE_PRESSED, mouseHandler);
+        control.addEventHandler(MouseEvent.MOUSE_RELEASED, mouseHandler);
+        control.addEventHandler(MouseEvent.MOUSE_DRAGGED, mouseHandler);
+    }
+    
+    
+
+    /***************************************************************************
+     *                                                                         *
+     * Public API (from Skin)                                                  *
+     *                                                                         *
+     **************************************************************************/    
+
+    /** {@inheritDoc} */
+    public final BB getBehavior() {
+        return behavior;
+    }
+
+    /** {@inheritDoc} */
+    @Override public void dispose() { 
+        // unhook listeners
+        if (changeListenerHandler != null) {
+            changeListenerHandler.dispose();
+        }
+        
+        C control = getSkinnable();
+        control.removeEventHandler(MouseEvent.MOUSE_ENTERED, mouseHandler);
+        control.removeEventHandler(MouseEvent.MOUSE_EXITED, mouseHandler);
+        control.removeEventHandler(MouseEvent.MOUSE_PRESSED, mouseHandler);
+        control.removeEventHandler(MouseEvent.MOUSE_RELEASED, mouseHandler);
+        control.removeEventHandler(MouseEvent.MOUSE_DRAGGED, mouseHandler);
+
+        this.behavior = null;
+        
+        super.dispose();
+    }
+    
+    
+    
+    /***************************************************************************
+     *                                                                         *
+     * Public API                                                              *
+     *                                                                         *
+     **************************************************************************/
+    
+    /**
+     * Subclasses can invoke this method to register that we want to listen to
+     * property change events for the given property.
+     *
+     * @param property
+     * @param reference
+     */
+    protected final void registerChangeListener(ObservableValue property, String reference) {
+        if (changeListenerHandler == null) {
+            changeListenerHandler = new MultiplePropertyChangeListenerHandler(new Callback<String, Void>() {
+                @Override public Void call(String p) {
+                    handleControlPropertyChanged(p);
+                    return null;
+                }
+            });
+        }
+        changeListenerHandler.registerChangeListener(property, reference);
+    }
+    
+    /**
+     * Skin subclasses will override this method to handle changes in corresponding
+     * control's properties.
+     */
+    protected void handleControlPropertyChanged(String propertyReference) {
+        // no-op
+    }
+
+}