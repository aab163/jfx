/*
 * Copyright (c) 2009, 2011, Oracle and/or its affiliates. All rights reserved. 
 * DO NOT ALTER OR REMOVE COPYRIGHT NOTICES OR THIS FILE HEADER. 
 *  
 * This code is free software; you can redistribute it and/or modify it 
 * under the terms of the GNU General Public License version 2 only, as 
 * published by the Free Software Foundation.  Oracle designates this 
 * particular file as subject to the "Classpath" exception as provided 
 * by Oracle in the LICENSE file that accompanied this code. 
 *  
 * This code is distributed in the hope that it will be useful, but WITHOUT 
 * ANY WARRANTY; without even the implied warranty of MERCHANTABILITY or 
 * FITNESS FOR A PARTICULAR PURPOSE.  See the GNU General Public License 
 * version 2 for more details (a copy is included in the LICENSE file that 
 * accompanied this code). 
 *  
 * You should have received a copy of the GNU General Public License version 
 * 2 along with this work; if not, write to the Free Software Foundation, 
 * Inc., 51 Franklin St, Fifth Floor, Boston, MA 02110-1301 USA. 
 *  
 * Please contact Oracle, 500 Oracle Parkway, Redwood Shores, CA 94065 USA 
 * or visit www.oracle.com if you need additional information or have any 
 * questions.
 */

/*******************************************************************************
 *                                                                             *
 * CSS Styles for core infrastructure bits.  The .root section provides the   *
 * overall default font and colors used by the rest of the sections.           *
 *                                                                             *
 ******************************************************************************/

.root {
    /***************************************************************************
     *                                                                         *
     * The main color palette from which the rest of the colors are derived.   *
     *                                                                         *
     **************************************************************************/

    /* A light grey that is the base color for objects.  Instead of using
     * -fx-base directly, the sections in this file will typically use -fx-color.
     */
    -fx-base: #d0d0d0;

    /* A very light grey used for the background of windows.  See also
     * -fx-text-background-color, which should be used as the -fx-text-fill
     * value for text painted on top of backgrounds colored with -fx-background.
     */
    -fx-background: #f4f4f4;

    /* Used for the inside of text boxes, password boxes, lists, trees, and
     * tables.  See also -fx-text-inner-color, which should be used as the
     * -fx-text-fill value for text painted on top of backgrounds colored
     * with -fx-control-inner-background.
     */
    -fx-control-inner-background: white;

    /* One of these colors will be chosen based upon a ladder calculation
     * that uses the brightness of a background color.  Instead of using these
     * colors directly as -fx-text-fill values, the sections in this file should
     * use a derived color to match the background in use.  See also:
     *
     * -fx-text-base-color for text on top of -fx-base, -fx-color, and -fx-body-color
     * -fx-text-background-color for text on top of -fx-background
     * -fx-text-inner-color for text on top of -fx-control-inner-color
     * -fx-selection-bar-text for text on top of -fx-selection-bar
     */
    -fx-dark-text-color: black;
    -fx-mid-text-color: #292929;
    -fx-light-text-color: white;

    /* A bright blue for highlighting/accenting objects.  For example: selected
     * text; selected items in menus, lists, trees, and tables; progress bars;
     * default buttons.
     */
    -fx-accent: #0093ff;

    /* A bright blue for the focus indicator of objects. Typically used as the
     * first color in -fx-background-color for the "focused" pseudo-class. Also
     * typically used with insets of -1.4 to provide a glowing effect.
     *
     * TODO: should this be derived from -fx-accent?
     */
    -fx-focus-color: #0093ff;

    /* The color that is used in styling controls. The default value is based
     * on -fx-base, but is changed by pseudoclasses to change the base color.
     * For example, the "hover" pseudoclass will typically set -fx-color to
     * -fx-hover-base (see below) and the "armed" pseudoclass will typically
     * set -fx-color to -fx-pressed-base.
     */
    -fx-color: -fx-base;

    /* The opacity level to use for the "disabled" pseudoclass.
     */
    -fx-disabled-opacity: 0.4;

    /***************************************************************************
     *                                                                         *
     * Colors that are derived from the main color palette.                    *
     *                                                                         *
     **************************************************************************/

    /* A little lighter than -fx-base and used as the -fx-color for the
     * "hovered" pseudoclass state.
     */
    -fx-hover-base: ladder(
        -fx-base,
        derive(-fx-base,20%) 20%,
        derive(-fx-base,30%) 35%,
        derive(-fx-base,40%) 50%
     );

    /* A little darker than -fx-base and used as the -fx-color for the
     * "armed" pseudoclass state.
     *
     * TODO: should this be renamed to -fx-armed-base?
     */
    -fx-pressed-base: derive(-fx-base,-20%);

    /* Used to specify the body color for focused objects.  By default, it's
     * the same as -fx-base (i.e., the body color doesn't change when a control
     * gets focus).
     */
    -fx-focused-base: -fx-base;

    /* The color to use for -fx-text-fill when text is to be painted on top of
     * a background filled with the -fx-background color.
     */
    -fx-text-background-color: ladder(
        -fx-background,
        -fx-light-text-color 45%,
        -fx-dark-text-color  46%,
        -fx-dark-text-color  59%,
        -fx-mid-text-color   60%
     );

    /* The default color for all text.  Sections should change the -fx-text-fill
     * property if change the background color to something else.  See also:
     *
     * -fx-text-base-color for text on top of -fx-base, -fx-color, and -fx-body-color
     * -fx-text-background-color for text on top of -fx-background
     * -fx-text-inner-color for text on top of -fx-control-inner-color
     * -fx-selection-bar-text for text on top of -fx-selection-bar
     */
    -fx-text-fill: -fx-text-background-color;

    /* A little darker than -fx-color and used to draw boxes around objects such
     * as progress bars, scroll bars, scroll panes, trees, tables, and lists.
     */
    -fx-box-border: ladder(
        -fx-color,
        black 20%,
        derive(-fx-color,-30%) 30%
    );

    /* Darker than -fx-background and used to draw boxes around text boxes and
     * password boxes.
     */
    -fx-text-box-border: ladder(
        -fx-background,
        black 10%,
        derive(-fx-background, -15%) 30%
    );

    /* Typically lighter than -fx-background and used to provide a small
     * highlight under controls and tick marks for checkboxes and radio buttons.
     * Often used with an insets of 0 0 -1 0, and is also often the first
     * color in a -fx-background-color list.  Also is typically replaced by
     * -fx-focus-color with an insets of -1.4 in the "focused" pseudoclass.
     */
    -fx-shadow-highlight-color: ladder(
        -fx-background,
        transparent 0%,
        derive(-fx-background,40%)   5%,
        derive(-fx-background,60%)  70%,
        derive(-fx-background,100%) 85%,
        derive(-fx-background,100%) 97%,
        derive(-fx-background,-10%) 97.5%
      );

    /* A gradient that goes from a little darker than -fx-color on the top to
     * even more darker than -fx-color on the bottom.  Typically is the second
     * color in the -fx-background-color list as the small thin border around
     * a control. It is typically the same size as the control (i.e., insets
     * are 0).
     */
    -fx-outer-border: linear-gradient(
        to bottom,
        derive(-fx-color,-9%) 0%, 
        derive(-fx-color,-33%) 100%
    );

    /* A gradient that goes from a bit lighter than -fx-color on the top to
     * a little darker at the bottom.  Typically is the third color in the
     * -fx-background-color list as a thin highlight inside the outer border.
     * Insets are typically 1.
     */
    -fx-inner-border: linear-gradient(
        to bottom,
        ladder(-fx-color, 
               derive(-fx-color,80%) 60%, 
               white 82%) 0%,
        ladder(-fx-color, 
               derive(-fx-color,20%) 10%, 
               derive(-fx-color,-10%) 80%) 100%
    );

    -fx-inner-border-horizontal: linear-gradient(
        to right,
        ladder(-fx-color, 
               derive(-fx-color,80%) 60%, 
               white 82%) 0%,
        ladder(-fx-color, 
               derive(-fx-color,20%) 10%, 
               derive(-fx-color,-10%) 80%) 100%
    );

    -fx-inner-border-bottomup: linear-gradient(
        to top,
        ladder(-fx-color, 
               derive(-fx-color,80%) 60%, 
               white 82%) 0%,
        ladder(-fx-color, 
               derive(-fx-color,20%) 10%, 
               derive(-fx-color,-10%) 80%) 100%);

    /* A gradient that goes from a little lighter than -fx-color at the top to
     * a little darker than -fx-color at the bottom and is used to fill the
     * body of many controls such as buttons.  Typically is the fourth color
     * in the -fx-background-color list and represents main body of the control.
     * Insets are typically 2.
     */
    -fx-body-color: linear-gradient(
        to bottom,
        derive(-fx-color,34%) 0%,
        derive(-fx-color,-18%) 100%
    );
        
    -fx-body-color-bottomup:  linear-gradient(
        to top,
        derive(-fx-color,34%) 0%,
        derive(-fx-color,-18%) 100%
    );

    /* The color to use as -fx-text-fill when painting text on top of
     * backgrounds filled with -fx-base, -fx-color, and -fx-body-color.
     */
    -fx-text-base-color: ladder(
        -fx-color,
        -fx-light-text-color 45%,
        -fx-dark-text-color  46%,
        -fx-dark-text-color  59%,
        -fx-mid-text-color   60%
    );

    /* The color to use as -fx-text-fill when painting text on top of
     * backgrounds filled with -fx-control-inner-background.
     */
    -fx-text-inner-color: ladder(
        -fx-control-inner-background,
        -fx-light-text-color 45%,
        -fx-dark-text-color  46%,
        -fx-dark-text-color  59%,
        -fx-mid-text-color   60%
    );

    /* The color to use for small mark-like objects such as checks on check
     * boxes, filled in circles in radio buttons, arrows on scroll bars, etc.
     */
    -fx-mark-color: ladder(
        -fx-color,
        white 30%,
        derive(-fx-color,-63%) 31%
    );

    /* The small thin light "shadow" for mark-like objects. Typically used in
     * conjunction with -fx-mark-color with an insets of 1 0 -1 0.
     */
    -fx-mark-highlight-color: ladder(
        -fx-color,
        derive(-fx-color,80%) 60%,
        white 70%
    );

    /* Background for items in list like things such as menus, lists, trees,
     * and tables.
     *
     * TODO: it seems like this should be based upon -fx-accent and we should
     * remove the setting -fx-background in all the sections that use
     * -fx-selection-bar.
     */
    -fx-selection-bar: linear-gradient(
        to bottom,
        derive(-fx-background,-7%) 0%,
        derive(-fx-background,-34%) 100%
    );

    /* The color to use as -fx-text-fill when painting text on top of
     * backgrounds filled with -fx-selection-bar.
     *
     * TODO: it seems like this should be derived from -fx-selection-bar.
     */
    -fx-selection-bar-text: ladder(
        -fx-background,
        -fx-light-text-color 50%,
        -fx-mid-text-color   51%
    );

    /* The default border color for a tab.
     *
     * TODO: should this be -fx-box-border or derived from some other color?
     */
    -fx-tab-border-color: -fx-box-border;

    /* These are needed for Popup */
    -fx-background-color: inherit;
    -fx-background-radius: inherit;
    -fx-background-insets: inherit;
    -fx-padding: inherit;
    
    /* The color to use in ListView/TreeView/TableView to indicate hover. */
    -fx-cell-hover-color: #cce3f4;
    
    -fx-cell-focus-inner-border: #85b9de;
    
    /* The colors to use in Pagination */
    -fx-page-bullet-border: #acacac;    
    -fx-page-indicator-hover-border: #accee5;
    
    
}

.mnemonic-underline {
    -fx-stroke: transparent;
}

.text {
    -fx-font-smoothing-type: lcd;
}


/*******************************************************************************
 *******************************************************************************
 **                                                                           **
 ** CSS Sections for each control.  In general, each control will have a main **
 ** section that defines the following:                                       **
 **                                                                           **
 ** .control-name {                                                           **
 **     -fx-background-color: a, b, c, d                                      **
 **     -fx-background-insets: e, f, g, h                                     **
 **     -fx-background-radius: i, j, k, l                                     **
 **     -fx-padding: m                                                        **
 **     -fx-text-fill: n                                                      **
 ** }                                                                         **
 **                                                                           **
 ** where:                                                                    **
 **                                                                           **
 ** -fx-background-color, -fx-background-insets, and -fx-background-radius    **
 ** are parallel arrays that specify background colors for the control.       **
 **                                                                           **
 ** -fx-background represents a sequence of colors for regions that will be   **
 ** drawn, one on top of the other.                                           **
 **                                                                           **
 ** -fx-background-insets is a comma separated list of insets that represent  **
 ** the top right bottom left insets from the edge of the control for each    **
 ** color specified in the -fx-background-color list.  A single size for      **
 ** an inset means the same inset will be used for the top right bottom left  **
 ** values.  A negative inset will draw outside the bounds of the control.    **
 **                                                                           **
 ** -fx-background-radius is a comma separated list of values that represent  **
 ** the radii of the top right, bottom right, bottom left, and top left       **
 ** corners of the rectangle associated with the rectangle from the           **
 ** -fx-background-color list.  As with insets, a single size for a radius    **
 ** means the same radius will be used for all corners.                       **
 **                                                                           **
 ** Typically, the following values will be used:                             **
 **                                                                           **
 **    a/e/i = -fx-shadow-highlight-color, 0 0 -1 0, 5                        **
 **            Draws a background highlight dropped 1 pixel down with         **
 **            corners with a 5 pixel radius.                                 **
 **    b/f/j = -fx-outer-border, 0, 5                                         **
 **            Draws an outer border the size of the control (insets = 0) and **
 **            with corners with a 5 pixel radius.                            **
 **    c/g/k = -fx-inner-border, 1, 4                                         **
 **            Draws an inner border inset 1 pixel from the control edge and  **
 **            with corners with a smaller radius (radius = 4).               **
 **    d/h/l = -fx-body-color, 2, 3                                           **
 **            Draws the body last, inset 2 pixels from the control edge and  **
 **            with corners with an even smaller radius (radius = 3).         **
 **    m     = Padding from the edge of the control to the outer edge of the  **
 **            skin content.                                                  **
 **    n     = If specified, the color chosen for -fx-text-fill should match  **
 **            the innermost color from -fx-background-colors (e.g., 'd').    **
 **            See the -fx-text-fill entry in .scene for more information.    **
 **                                                                           **
 ** The control will also typically define pseudoclass sections for when it   **
 ** is focused, when the mouse is hovering over it ("hover") and when the     **
 ** mouse button is being held down on it (e.g., "armed").                    **
 **                                                                           **
 ** For example, in the "focused" pseudoclass, -fx-focus-color will typically **
 ** just replace -fx-shadow-highlight-color and will be drawn so it extents   **
 ** outside the control with a glowing effect.  The glowing effect is         **
 ** achieved by using a non-integer insets value of -1.4 and the radius       **
 ** is adjusted accordingly.                                                  **
 **                                                                           **
 ** .control-name:focused {                                                   **
 **     -fx-background-color: -fx-focus-color, b, c, d                        **
 **     -fx-background-insets: -1.4, f, g, h                                  **
 **     -fx-background-radius: 6.4, j, k, l                                   **
 **  }                                                                        **
 **                                                                           **
 ** In the "hover" pseudoclass, the -fx-color is replaced with -fx-hover-base **
 ** which will result in a re-derivation of the other colors in               **
 ** -fx-background-colors:                                                    **
 **                                                                           **
 ** .control-name:hover {                                                     **
 **     -fx-color: -fx-hover-base;                                            **
 ** }                                                                         **
 **                                                                           **
 ** In the "armed" pseudoclass, the -fx-color is replaced with                **
 ** -fx-pressed-base, which will result in a rederivation of the other colors **
 ** in -fx-background-colors:                                                 **
 **                                                                           **
 ** .control-name:armed {                                                     **
 **     -fx-color: -fx-pressed-base;                                          **
 ** }                                                                         **
 **                                                                           **
 ** The control will also typically include a  "disabled" pseudoclass which   **
 ** makes the component transparent:                                          **
 **                                                                           **
 ** .control-name:disabled {                                                  **
 **     -fx-opacity: -fx-disabled-opacity;                                    **
 ** }                                                                         **
 **                                                                           **
 *******************************************************************************
 ******************************************************************************/

/*******************************************************************************
 *******************************************************************************
 **                                                                           **
 ** NOTE on em values:  em values are used for padding and other sizing       **
 ** throughout this file.  Size values in ems represent fraction of the       **
 ** font size in use.  As used in this file, each 1/12th represents a pixel   **
 ** based upon the default size of 12px.  Here's a table for quick reference: **
 **                                                                           **
 ** 1px:    0.083333em                                                       **
 ** 2px:    0.166667em                                                        **
 ** 3px:    0.25em                                                            **
 ** 4px:    0.333333em                                                        **
 ** 5px:    0.416667em                                                        **
 ** 6px:    0.5em                                                             **
 ** 7px:    0.583333em                                                        **
 ** 8px:    0.666667em                                                        **
 ** 9px:    0.75em                                                            **
 ** 10px:   0.833333em                                                        **
 ** 11px:   0.916667em                                                        **
 ** 12px:   1.0em                                                             **
 **                                                                           **
 *******************************************************************************
 ******************************************************************************/

/*******************************************************************************
 *                                                                             *
 * Label                                                                       *
 *                                                                             *
 ******************************************************************************/

.label {
    -fx-text-fill: -fx-text-background-color;
}

.label:disabled {
    -fx-opacity: -fx-disabled-opacity;
}

.label:show-mnemonics > .mnemonic-underline {
    -fx-stroke: -fx-text-fill;
} 

/* The opacity of the parent is applied to the children.  So we make the
 * opacity 1.0 here to avoid double translucency.
 */
/*:disabled > * > .label {
    -fx-opacity: 1.0;
}*/

/*******************************************************************************
 *                                                                             *
 * Button                                                                      *
 *                                                                             *
 ******************************************************************************/

.button {
    -fx-background-color: -fx-shadow-highlight-color, -fx-outer-border, -fx-inner-border, -fx-body-color;
    -fx-background-insets: 0 0 -1 0, 0, 1, 2;
    -fx-background-radius: 5, 5, 4, 3;
    -fx-padding: 0.166667em 0.833333em 0.25em 0.833333em; /* 2 10 3 10 */
    -fx-text-fill: -fx-text-base-color;
    -fx-alignment: CENTER;
    -fx-content-display: LEFT;
}

.button:focused {
    -fx-color: -fx-focused-base;
    -fx-background-color: -fx-focus-color, -fx-outer-border, -fx-inner-border, -fx-body-color;
    -fx-background-insets: -1.4, 0, 1, 2;
    -fx-background-radius:  6.4, 5, 4, 3;
}

.button:hover {
    -fx-color: -fx-hover-base;
}

.button:armed {
    -fx-color: -fx-pressed-base;
}
 
.button:default {
    -fx-base: -fx-accent;
}

.button:cancel {
}

.button:disabled {
    -fx-opacity: -fx-disabled-opacity;
}

.button:show-mnemonics > .mnemonic-underline {
    -fx-stroke: -fx-text-fill;
} 
/*******************************************************************************
 *                                                                             *
 * ToggleButton                                                                *
 *                                                                             *
 ******************************************************************************/

.toggle-button {
    -fx-background-color: -fx-shadow-highlight-color, -fx-outer-border, -fx-inner-border, -fx-body-color;
    -fx-background-insets: 0 0 -1 0, 0, 1, 2;
    -fx-background-radius: 5, 5, 4, 3;
    -fx-padding: 0.166667em 0.833333em 0.25em 0.833333em; /* 2 10 3 10 */
    -fx-text-fill: -fx-text-base-color;
    -fx-alignment: CENTER;
    -fx-content-display: LEFT;
}

.toggle-button:focused {
    -fx-color: -fx-focused-base;
    -fx-background-color: -fx-focus-color, -fx-outer-border, -fx-inner-border, -fx-body-color;
    -fx-background-insets: -1.4, 0, 1, 2;
    -fx-background-radius: 6.4, 5, 4, 3;
}

.toggle-button:hover {
    -fx-color: -fx-hover-base;
}

.toggle-button:armed {
    -fx-color: -fx-pressed-base;
}

.toggle-button:selected {
    -fx-background-color:
        -fx-shadow-highlight-color,
        linear-gradient(to bottom, derive(-fx-color,-90%) 0%, derive(-fx-color,-60%) 100%),
        linear-gradient(to bottom, derive(-fx-color,-60%) 0%, derive(-fx-color,-35%) 50%, derive(-fx-color,-30%) 98%, derive(-fx-color,-50%) 100%),
        linear-gradient(to right, rgba(0,0,0,0.3) 0%, rgba(0,0,0,0) 10%, rgba(0,0,0,0) 90%, rgba(0,0,0,0.3) 100%);
    -fx-background-insets: 0 0 -1 0, 0, 1, 1;
    /* TODO: -fx-text-fill should be derived */
    -fx-text-fill: -fx-light-text-color;
}

.toggle-button:selected:focused {
    -fx-color: -fx-focused-base;
    -fx-background-color:
        -fx-focus-color,
        linear-gradient(to bottom, derive(-fx-color,-90%) 0%, derive(-fx-color,-60%) 100%),
        linear-gradient(to bottom, derive(-fx-color,-60%) 0%, derive(-fx-color,-35%) 50%, derive(-fx-color,-30%) 98%, derive(-fx-color,-50%) 100%),
        linear-gradient(to right, rgba(0,0,0,0.3) 0%, rgba(0,0,0,0) 10%, rgba(0,0,0,0) 90%, rgba(0,0,0,0.3) 100%);
    -fx-background-insets: -1.4, 0, 1, 1;
}

.toggle-button:disabled {
    -fx-opacity: -fx-disabled-opacity;
}

.toggle-button:show-mnemonics > .mnemonic-underline {
    -fx-stroke: -fx-text-fill;
} 

/*******************************************************************************
 *                                                                             *
 * RadioButton                                                                 *
 *                                                                             *
 ******************************************************************************/

.radio-button {
    -fx-label-padding: 0.0em 0.0em 0.0em 0.416667em; /* 0 0 0 5 */
    -fx-text-fill: -fx-text-background-color;
}

.radio-button:focused {
    -fx-color: -fx-focused-base;
}

.radio-button > .radio  {
   -fx-background-color: -fx-shadow-highlight-color, -fx-outer-border, -fx-inner-border, -fx-body-color;
   -fx-background-insets: 0 0 -1 0,  0,  1,  2;
   -fx-background-radius: 1.0em; /* large value to make sure this remains circular */
   -fx-padding: 0.333333em; /* 4 -- padding from outside edge to the inner black dot */
}

.radio-button:focused > .radio {
    -fx-background-color: -fx-focus-color, -fx-outer-border, -fx-inner-border, -fx-body-color;
    -fx-background-radius: 1.0em; /* large value to make sure this remains circular */
    -fx-background-insets: -1.4, 0, 1, 2;
}

.radio-button:hover > .radio {
    -fx-color: -fx-hover-base;
}
.radio-button:armed > .radio {
    -fx-color: -fx-pressed-base;
}

.radio-button > .radio > .dot {
   -fx-background-color: transparent;
   -fx-background-insets: 0;
   -fx-background-radius: 1.0em; /* large value to make sure this remains circular */
   -fx-padding: 0.25em; /* 3 -- radius of the inner black dot when selected */
}

.radio-button:selected > .radio > .dot {
   -fx-background-color: -fx-mark-highlight-color, -fx-mark-color;
   -fx-background-insets: 0 0 -1 0, 0;
}

.radio-button:disabled {
    -fx-opacity: -fx-disabled-opacity;
}

.radio-button:show-mnemonics > .mnemonic-underline {
    -fx-stroke: -fx-text-fill;
} 

/*******************************************************************************
 *                                                                             *
 * CheckBox                                                                    *
 *                                                                             *
 ******************************************************************************/

.check-box {
    -fx-label-padding: 0.0em 0.0em 0.0em 0.416667em; /* 0 0 0 5 */
    -fx-text-fill: -fx-text-background-color;
}

.check-box:focused {
    -fx-color: -fx-focused-base;
}

.check-box > .box {
    -fx-background-color: -fx-shadow-highlight-color, -fx-outer-border, -fx-inner-border, -fx-body-color;
    -fx-background-insets: 0 0 -1 0, 0, 1, 2;
    -fx-background-radius: 2, 2, 1, 1;
    -fx-padding: 0.25em; /* 3 -- padding from the outside edge to the mark */
}

.check-box:focused > .box {
    -fx-background-color: -fx-focus-color, -fx-outer-border, -fx-inner-border, -fx-body-color;
    -fx-background-insets: -1.4, 0, 1, 2;
    -fx-background-radius: 3.4, 2, 1, 1;
}

.check-box:hover > .box {
    -fx-color: -fx-hover-base;
}

.check-box:armed > .box {
    -fx-color: -fx-pressed-base;
}

.check-box > .box > .mark {
    -fx-background-color: transparent;
    -fx-background-insets: 1 0 -1 0, 0;
    -fx-padding: 0.333333em; /* 4 -- this is half the size of the mark */
    -fx-shape: "M0,4H2L3,6L6,0H8L4,8H2Z";
}

/* TODO: scale the shape - the problem is that it is not within a square
 * boundary.
 */
.check-box:indeterminate > .box > .mark {
    -fx-background-color: -fx-mark-highlight-color, -fx-mark-color;
    -fx-shape: "M0,0H8V2H0Z";
    -fx-scale-shape: false;
}

.check-box:selected > .box > .mark {
    -fx-background-color: -fx-mark-highlight-color, -fx-mark-color;
}

.check-box:disabled {
    -fx-opacity: -fx-disabled-opacity;
}

.check-box:show-mnemonics > .mnemonic-underline {
    -fx-stroke: -fx-text-fill;
} 

/*******************************************************************************
 *                                                                             *
 * Hyperlink                                                                   *
 *                                                                             *
 ******************************************************************************/

.hyperlink {
    -fx-padding: 0.166667em; /* 2 */
    -fx-cursor: hand;
    -fx-content-display: LEFT;
    -fx-text-fill: -fx-text-background-color;
    -fx-border-color: transparent;
    -fx-border-width: 1px;
}

.hyperlink:visited {
    -fx-text-fill: -fx-accent;
}

.hyperlink:focused {
    -fx-color: -fx-focused-base;
    -fx-border-color: -fx-focus-color;
    -fx-border-style: dotted;
    -fx-border-width: 1px;
}

.hyperlink:disabled {
    -fx-opacity: -fx-disabled-opacity;
}

.hyperlink:hover {
    -fx-underline: true;
}

.hyperlink:show-mnemonics > .mnemonic-underline {
    -fx-stroke: -fx-text-fill;
} 


/*******************************************************************************
 *                                                                             *
 * PopupMenu                                                                   *
 *                                                                             *
 ******************************************************************************/

.context-menu {
    -fx-background-color:
        derive(-fx-color,-40%),
        derive(-fx-color,100%),
        linear-gradient(to bottom, derive(-fx-color,100%) 0%, derive(-fx-color,50%) 12%, derive(-fx-color,65%) 88%, derive(-fx-color,23%) 100%);
    -fx-background-insets: 0, 1, 2;
    -fx-background-radius: 0 6 6 6, 0 5 5 5, 0 4 4 4;
/*    -fx-padding: 0.666667em 0.083333em 0.666667em 0.083333em;  8 1 8 1 */
    -fx-padding: 0.333333em 0.083333em 0.666667em 0.083333em; /* 4 1 8 1 */
}

.context-menu > .separator {
    -fx-padding: 0.0em 0.333333em 0.0em 0.333333em; /* 0 4 0 4 */
}

.context-menu > .scroll-arrow {
    -fx-padding: 0.416667em 0.416667em 0.416667em 0.416667em; /* 5 */
    -fx-background-color: transparent;
}

.context-menu > .scroll-arrow:hover {
    -fx-background: -fx-accent;
    -fx-background-color: -fx-selection-bar;
    -fx-text-fill: -fx-selection-bar-text;
}

.context-menu:show-mnemonics > .mnemonic-underline {
    -fx-stroke: -fx-text-fill;
} 


/*******************************************************************************
 *                                                                             *
 * Menu                                                                        *
 *                                                                             *
 ******************************************************************************/

.menu {
    -fx-background-color: transparent;
    -fx-padding: 0.333333em 0.666667em 0.333333em 0.666667em; /* 4 8 4 8 */
}

.menu:disabled {
    -fx-opacity: -fx-disabled-opacity;
}

.menu:show-mnemonics > .mnemonic-underline {
    -fx-stroke: -fx-text-fill;
}

/* This hides the down arrow that would show on a menu placed in a menubar */
.menu-bar > .container > .menu > .arrow-button > .arrow {
    -fx-padding: 0;
    -fx-background-color: transparent;
    -fx-shape: null;
}

.menu-bar > .container > .menu > .arrow-button {
    -fx-padding: 0;
}

.menu > .arrow {
    -fx-background-color: -fx-mark-color;
    -fx-shape: "M0,-4L4,0L0,4Z";
    -fx-scale-shape: false;
}

.menu:focused:showing > .arrow, .menu:hover:showing > .arrow, .menu:focused > .arrow, .menu:showing > .arrow {
    -fx-background-color: white;
}

.menu-up-arrow {
    -fx-padding: 0.666667em 0.416667em 0.0em 0.416667em;  /* 8 5 0 5 */
    -fx-background-color: derive(-fx-color,-2%);
    -fx-shape: "M0 1 L1 1 L.5 0 Z";
    -fx-effect: innershadow( two-pass-box , rgba(0,0,0,0.6) , 4, 0.0 , 0 , 1 );
}

.menu-down-arrow {
    -fx-background-color: derive(-fx-color,-2%);
    -fx-padding: 0.666667em 0.416667em 0.0em 0.416667em;  /* 8 5 0 5 */
    -fx-shape: "M0 0 L1 0 L.5 1 Z";
    -fx-effect: innershadow( two-pass-box , rgba(0,0,0,0.6) , 4, 0.0 , 0 , 1 );
}


/*******************************************************************************
 *                                                                             *
 * MenuBar                                                                     *
 *                                                                             *
 ******************************************************************************/

/* Corresponding hex values for the color derivations used below are: *
 * derive(-fx-base,-30%); #929292                                     *
 * derive(-fx-base,-50%); #686868                                     *
 * derive(-fx-base,-70%); #3e3e3e                                     */

.menu-bar {
    -fx-padding: 0.0em 0.666667em 0.0em 0.666667em; /* 0 8 0 8 */
    -fx-spacing: 0.166667em; /* 2 */
    -fx-base: derive(#d0d0d0,-70%);
    -fx-background-color: linear-gradient(to bottom, derive(-fx-color,50%), derive(-fx-color,-30%)), -fx-body-color;
    -fx-background-insets: 0, 1 0 1 0;
    -fx-background-radius: 0, 0 ;
}

/* Show nothing for background of normal menu button in a menu bar */
.menu-bar > .container > .menu-button {
    -fx-background-radius: 0;
    -fx-background-color: transparent;
    -fx-background-insets: 0; 
}
/* Change padding of menu buttons when in menu bar */
.menu-bar > .container > .menu-button > .label {
    -fx-padding: 0.333em 0.5em 0.333em 0.5em; /* 4 6 4 6*/
}

.menu-bar > .container > .menu-button:hover, .menu-bar > .container > .menu-button:focused, .menu-bar > .container > .menu-button:showing {
    -fx-background: -fx-accent;
    -fx-background-color: -fx-selection-bar;
    -fx-text-fill: -fx-selection-bar-text;
}

/*.menu-bar .menu:focused:showing, .menu-bar .menu:showing, .menu-bar .menu:focused, .menu:focused:showing, .menu:showing, .menu:focused {*/
/*.menu-bar .menu-button:showing, .menu-button:showing {
    -fx-background: -fx-accent;
    -fx-background-color: -fx-selection-bar;
    -fx-text-fill: -fx-selection-bar-text;
}*/

.menu-bar > .container > .menu-button:hover {
    -fx-background: -fx-accent;
    -fx-background-color: -fx-selection-bar;
    -fx-text-fill: -fx-selection-bar-text;
}

.menu-bar:show-mnemonics > .mnemonic-underline {
    -fx-stroke: -fx-text-fill;
}

/*******************************************************************************
 *                                                                             *
 * MenuItem                                                                    *
 *                                                                             *
 ******************************************************************************/

.menu-item {
    -fx-background-color: transparent;
    -fx-padding: 0.333333em 0.41777em 0.333333em 0.41777em;  /* 4 5 4 5 */
}

.menu-item > .left-container {
    -fx-padding: 0.458em 0.791em 0.458em 0.458em;
}

.menu-item > .graphic-container {
    -fx-padding: 0em 0.333em 0em 0em;
}

.menu-item >.label {
    -fx-padding: 0em 0.5em 0em 0em;
    -fx-text-fill: -fx-text-base-color;
}

.menu-item:disabled > .label {
    -fx-opacity: -fx-disabled-opacity;
}

.menu-item:focused {
     -fx-background: -fx-accent;
     -fx-background-color: -fx-selection-bar;
     -fx-text-fill: -fx-selection-bar-text;
}

.menu-item:focused > .label {
    -fx-text-fill: white;
}
.menu-item > .right-container {
    -fx-padding: 0em 0em 0em 0.5em;
}

.menu-item:show-mnemonics > .mnemonic-underline {
    -fx-stroke: -fx-text-fill;
} 

.radio-menu-item:checked > .left-container > .radio {
    -fx-background-color: -fx-mark-color;
    -fx-shape: "M0,5H2L4,8L8,0H10L5,10H3Z";
    -fx-scale-shape: false;
}

.radio-menu-item:focused:checked > .left-container > .radio {
    -fx-background-color: white;
}

.check-menu-item:checked > .left-container > .check {
    -fx-background-color: -fx-mark-color;
    -fx-shape: "M0,5H2L4,8L8,0H10L5,10H3Z";
    -fx-scale-shape: false;
}

.check-menu-item:focused:checked > .left-container > .check {
    -fx-background-color: white;
}

.menu > .right-container > .arrow {
    -fx-padding: 0.458em 0.167em 0.458em 0.167em; /* 4.5 2 4.5 2 */
    -fx-background-color: -fx-mark-color;
    -fx-shape: "M0,-4L4,0L0,4Z";
    -fx-scale-shape: false;
}

.menu:selected > .right-container > .arrow {
    -fx-background-color: white;
}
/*.radio.selected {
    -fx-background-color: -fx-mark-color;
    -fx-padding: 0.666667em;  8
    -fx-shape: "M7,3.5C7,5.433,5.433,7,3.5,7C1.567,7,0,5.433,0,3.5C0,1.567,1.63,0,3.5,0C5.433,0,7,1.567,7,3.5z";
    -fx-scale-shape: false; 
}*/

/*.check.checked {
    -fx-background-color: -fx-mark-color;
    -fx-padding: 0.666667em;  8
    -fx-shape: "M0,5H2L4,8L8,0H10L5,10H3Z";
    -fx-scale-shape: false;
}*/

/*
.menu-item:hover:selected .menu-item-check, .menu-item:focused:selected .menu-item-check,.menu-item:hover:selected .menu-item-radio, .menu-item:focused:selected .menu-item-radio {
    -fx-background-color: -fx-selection-bar-text;
}
*/
.menu-item:disabled {
    -fx-opacity: -fx-disabled-opacity;
}

/*******************************************************************************
 *                                                                             *
 * ChoiceBox                                                                   *
 *                                                                             *
 ******************************************************************************/

.choice-box {
    -fx-background-color: -fx-shadow-highlight-color, -fx-outer-border, -fx-inner-border, -fx-body-color;
    -fx-background-insets: 0 0 -1 0, 0, 1, 2;
    -fx-background-radius: 5, 5, 4, 3;
    -fx-padding: 0.0em 0.5em 0.0em 0.0em; /* 0 6 0 0 */
    -fx-alignment: CENTER;
    -fx-content-display: LEFT;
}

.choice-box:focused {
    -fx-color: -fx-focused-base;
    -fx-background-color: -fx-focus-color, -fx-outer-border, -fx-inner-border, -fx-body-color;
    -fx-background-insets: -1.4, 0, 1, 2;
    -fx-background-radius: 6.4, 5, 4, 3;
}

.choice-box:hover {
    -fx-color: -fx-hover-base;
}

.choice-box:showing {
    -fx-color: -fx-pressed-base;
}

.choice-box > .label {
    -fx-padding: 0.166667em 0.333333em 0.25em 0.5em; /* 2 4 3 6 */
    -fx-text-fill: -fx-text-base-color;
}

.choice-box > .open-button {
    -fx-background-color: null;
    -fx-padding: 0.083333em 0.0em 0.0em 0.666667em; /* 1 0 0 8 */
}

.choice-box > .open-button > .arrow {
    -fx-background-color: -fx-mark-highlight-color, -fx-mark-color;
    -fx-background-insets: 1 0 -1 0, 0;
    /* padding determines the size of the arrow;
       this should match the design size in the SVG */
    -fx-padding: 0.166667em 0.333333em 0.166667em 0.333333em; /* 2 3.5 2 3.5 */
    -fx-shape: "M 0 0 h 7 l -3.5 4 z";
}

.choice-box > .context-menu {
    -fx-background-radius: 6, 5, 4;
}

/*.choice-box > .context-menu > .menu-item {
    -fx-accelerator-gutter: 0;
}*/

/* TODO: need to use the ID here.  For some reason, the other form does not
 * work.  This might be related to popup issues.
 */
/*.choice-box > * > .menu-item-radio {*/
#choice-box-menu-item > * > .menu-item-radio {
    /* When we show RadioMenuItems in ChoiceBox, we replace the radio shape with
       a check mark, which looks much better */
    -fx-shape: "M0,5H2L4,8L8,0H10L5,10H3Z";
    -fx-scale-shape: false;
}

.choice-box:disabled {
    -fx-opacity: -fx-disabled-opacity;
}


/*******************************************************************************
 *                                                                             *
 * Slider                                                                      *
 *                                                                             *
 ******************************************************************************/

.slider > .thumb {
    -fx-background-color:
        derive(-fx-color,-36%),
        derive(-fx-color,73%),
        linear-gradient(to bottom, derive(-fx-color,-19%),derive(-fx-color,61%));
    -fx-background-insets: 0, 1, 2;
    -fx-background-radius: 1.0em; /* makes sure this remains circular */
    -fx-padding: 0.583333em; /* 7 */
}

.slider:focused > .thumb {
    -fx-color: -fx-focused-base;
    -fx-background-color:
        -fx-focus-color,
        derive(-fx-color,-36%),
        derive(-fx-color,73%),
        linear-gradient(to bottom, derive(-fx-color,-19%),derive(-fx-color,61%));
    -fx-background-insets: -1.4, 0, 1, 2;
    -fx-background-radius: 1.0em; /* makes sure this remains circular */
}

.slider > .thumb:hover {
    -fx-color: -fx-hover-base;
}

/* Uncomment when RT-10521 is fixed.
.slider .thumb:pressed {
    -fx-color: -fx-pressed-base;
}
*/

.slider > .track {
    -fx-background-color:
        -fx-shadow-highlight-color,
        derive(-fx-color,-22%),
        linear-gradient(to bottom, derive(-fx-color,-15.5%), derive(-fx-color,34%) 30%, derive(-fx-color,68%));
    -fx-background-insets: 1 0 -1 0, 0, 1;
    -fx-background-radius: 2.5, 2.5, 1.5;
    -fx-padding: 0.208333em; /* 2.5 */
}

.slider:vertical > .track {
    -fx-background-color:
        -fx-shadow-highlight-color,
        derive(-fx-color,-22%),
        linear-gradient(to right, derive(-fx-color,-15.5%), derive(-fx-color,34%) 30%, derive(-fx-color,68%));
    -fx-background-insets: 0 -1 0 1, 0, 1;
}

.slider > .axis {
    -fx-tick-mark-stroke: ladder(-fx-background, derive(-fx-background,30%) 40%, derive(-fx-background,-30%) 41%);
    -fx-tick-label-font: 0.833333em System; 
    -fx-tick-label-fill: -fx-text-background-color;
}

.slider:disabled {
    -fx-opacity: -fx-disabled-opacity;
}

/*******************************************************************************
 *                                                                             *
 * ScrollBar                                                                   *
 *                                                                             *
 ******************************************************************************/

.scroll-bar:horizontal {
    -fx-background-color:
        -fx-box-border,
        linear-gradient(to bottom, derive(-fx-color,30%) 5%, derive(-fx-color,-17%) 100%);
    -fx-background-insets: 0, 1;
}

.scroll-bar:horizontal:focused {
    -fx-background-color:
        -fx-focus-color,
        -fx-box-border,
        linear-gradient(to bottom, derive(-fx-color,30%) 5%, derive(-fx-color,-17%) 100%);
    -fx-background-insets: -1.4, 0, 1;
}

.scroll-bar:vertical {
    -fx-background-color:
        -fx-box-border,
        linear-gradient(to top, derive(-fx-color,30%) 5%, derive(-fx-color,-17%) 100%);
    -fx-background-insets: 0, 1;
}

.scroll-bar:vertical:focused {
    -fx-background-color:
        -fx-focus-color,
        -fx-box-border,
        linear-gradient(to top, derive(-fx-color,30%) 5%, derive(-fx-color,-17%) 100%);
    -fx-background-insets: -1.4, 0, 1;
}

.scroll-bar:horizontal > .thumb {
    -fx-background-color:
        -fx-box-border,
        linear-gradient(to bottom, derive(-fx-color,95%), derive(-fx-color,10%)),
        linear-gradient(to bottom, derive(-fx-color,38%), derive(-fx-color,-16%));
    -fx-background-insets: 0, 1, 2;
    -fx-background-radius: 0.5em; /* makes sure this remains circular */
}

.scroll-bar:vertical > .thumb {
    -fx-background-color:
        -fx-box-border,
        linear-gradient(to right, derive(-fx-color,95%), derive(-fx-color,10%)),
        linear-gradient(to right, derive(-fx-color,38%), derive(-fx-color,-16%));
    -fx-background-insets: 0, 1, 2;
    -fx-background-radius: 0.5em; /* makes sure this remains circular */
}

.scroll-bar:focused > .thumb {
    -fx-color: -fx-focused-base;
}

.scroll-bar > .thumb:hover {
    -fx-color: -fx-hover-base;
}

/* Uncomment when RT-10521 is fixed.
.scroll-bar .thumb:pressed {
    -fx-color: -fx-pressed-base;
}
*/

.scroll-bar:horizontal > .track {
     -fx-background-color:
        -fx-box-border,
        linear-gradient(to bottom, derive(-fx-color,-15%), derive(-fx-color,2.2%) 20%, derive(-fx-color,60%));
    -fx-background-insets:  0, 1;
    -fx-background-radius: 0.5em; /* makes sure this remains circular */
}
.scroll-bar:horizontal > .track-background {
     -fx-background-color:
        -fx-box-border,
        linear-gradient(to bottom, derive(-fx-color,-15%), derive(-fx-color,2.2%) 20%, derive(-fx-color,60%));
    -fx-background-insets:  0, 1;
}

.scroll-bar:vertical > .track {
     -fx-background-color:
        -fx-box-border,
        linear-gradient(to right, derive(-fx-color,-15%), derive(-fx-color,2.2%) 20%, derive(-fx-color,60%));
    -fx-background-insets:  0, 1;
    -fx-background-radius: 0.5em; /* makes sure this remains circular */
}

.scroll-bar:vertical > .track-background {
     -fx-background-color:
        -fx-box-border,
        linear-gradient(to right, derive(-fx-color,-15%), derive(-fx-color,2.2%) 20%, derive(-fx-color,60%));
    -fx-background-insets:  0, 1;
}

.scroll-bar > .increment-button {
    -fx-background-color:
        -fx-box-border,
        linear-gradient(to bottom, derive(-fx-color,30%) 5%, derive(-fx-color,-17%));
    -fx-background-insets:  0, 1;
    -fx-padding: 0.25em; /* 3 */
}

.scroll-bar > .decrement-button {
    -fx-background-color:
        -fx-box-border,
        linear-gradient(to bottom, derive(-fx-color,30%) 5%, derive(-fx-color,-17%));
    -fx-background-insets:  0, 1;
    -fx-padding: 0.25em; /* 3 */
}

.scroll-bar:horizontal > .increment-button > .increment-arrow {
    -fx-background-color: -fx-mark-highlight-color, -fx-mark-color;
    -fx-background-insets: 1 0 -1 0, 0;
    -fx-padding: 0.5em 0.333333em 0.0em 0.0em; /* 6 4 0 0 */
    -fx-shape: "M 4 0 L 0 -3 L 0 3 z";
}

.scroll-bar:vertical > .increment-button > .increment-arrow {
    -fx-background-color: -fx-mark-highlight-color, -fx-mark-color;
    -fx-background-insets: 1 0 -1 0, 0;
    -fx-padding: 0.333333em 0.5em 0.0em 0.0em; /* 4 6 0 0 */
    -fx-shape: "M -3 0 L 0 4 L 3 0 z";
}

.scroll-bar:horizontal > .decrement-button > .decrement-arrow {
    -fx-background-color: -fx-mark-highlight-color, -fx-mark-color;
    -fx-background-insets: 1 0 -1 0, 0;
    -fx-padding: 0.5em 0.333333em 0.0em 0.0em; /* 6 4 0 0 */
    -fx-shape: "M 0 0 L 4 -3 L 4 3 z";
}

.scroll-bar:vertical > .decrement-button > .decrement-arrow {
    -fx-background-color: -fx-mark-highlight-color, -fx-mark-color;
    -fx-background-insets: 1 0 -1 0, 0;
    -fx-padding: 0.333333em 0.5em 0.0em 0.0em; /* 4 6 0 0 */
    -fx-shape: "M -3 0 L 0 -4 L 3 0 z";
}

.scroll-bar:disabled {
    -fx-opacity: -fx-disabled-opacity;
}

/* The opacity of the parent is applied to the children.  So we make the
 * opacity 1.0 here to avoid double translucency.
 */
/*:disabled > * > .scroll-bar {
    -fx-opacity: 1.0;
}*/

/*******************************************************************************
 *                                                                             *
 * ScrollPane                                                                  *
 *                                                                             *
 ******************************************************************************/

.scroll-pane {
    -fx-background-color: -fx-box-border,-fx-background;
    -fx-background-insets: 0, 1;
    -fx-padding: 1.0;
}

.scroll-pane:focused {
    -fx-background-color: -fx-focus-color, -fx-box-border, -fx-background;
    -fx-background-insets: -1.4, 0, 1;
}

.scroll-pane > * > .scroll-bar:horizontal {
    -fx-background-insets: 0, 1 0 0 0;
    -fx-padding: 0.0 0.0 0.0 0.0;
}

.scroll-pane > * > .scroll-bar:vertical {
    -fx-background-insets: 0, 0 0 0 1;
    -fx-padding: 0.0 0.0 0.0 0.0;
}

.scroll-pane > .corner {
    -fx-background-color: -fx-box-border, -fx-base;
    -fx-background-insets: 0, 1 0 0 1;
}

.scroll-pane:disabled {
    -fx-opacity: -fx-disabled-opacity;
}

/*******************************************************************************
 *                                                                             *
 * Separator                                                                   *
 *                                                                             *
 ******************************************************************************/

.separator > .line {
    -fx-border-style: segments(0.166667em, 0.166667em);
    -fx-border-width: 0.083333em; /* 1 */
}

.separator:horizontal > .line {
    -fx-background-color: null;
    -fx-padding: 0.083333em 0.0em 0.0em 0.0em; /* 1 0 0 0 */
    -fx-border-color: derive(-fx-background,-20%) transparent transparent transparent;
}

.separator:vertical > .line {
    -fx-background-color: null;
    -fx-padding: 0.0em 0.083333em 0.0em 0.0em; /* 0 1 0 0 */
    -fx-border-color:  transparent derive(-fx-background,-20%) transparent transparent;
}

/*******************************************************************************
 *                                                                             *
 * TextInput                                                                   *
 *                                                                             *
 ******************************************************************************/

.text-input {
    -fx-text-fill: -fx-text-inner-color;
    -fx-highlight-fill: -fx-accent;
    -fx-highlight-text-fill: white;
}

/*******************************************************************************
 *                                                                             *
 * TextField                                                                   *
 *                                                                             *
 ******************************************************************************/

.text-field {
    -fx-background-color: -fx-shadow-highlight-color, -fx-text-box-border, -fx-control-inner-background;
    -fx-background-insets: 0, 1, 2;
    -fx-background-radius: 3, 2, 2;
    -fx-padding: 3 5 3 5;
    -fx-text-fill: -fx-text-inner-color;
    -fx-prompt-text-fill: derive(-fx-control-inner-background,-30%);
    -fx-cursor: text;
}

.text-field:focused {
    -fx-background-color: -fx-focus-color, -fx-text-box-border, -fx-control-inner-background;
    -fx-background-insets: -0.4, 1, 2;
    -fx-background-radius: 3.4, 2, 2;
    -fx-prompt-text-fill: transparent;
}

.text-field:disabled {
    -fx-opacity: -fx-disabled-opacity;
}

/*******************************************************************************
 *                                                                             *
 * PasswordField                                                               *
 *                                                                             *
 ******************************************************************************/

.password-field {
    -fx-text-fill: -fx-text-inner-color;
}

/*******************************************************************************
 *                                                                             *
 * TextArea                                                                    *
 *                                                                             *
 ******************************************************************************/

.text-area {
    -fx-background-color: -fx-shadow-highlight-color, -fx-text-box-border, -fx-control-inner-background;
    -fx-background-insets: 0, 1, 2;
    -fx-background-radius: 3, 2, 2;
    -fx-padding: 1;
    -fx-prompt-text-fill: derive(-fx-control-inner-background,-30%);
}

.text-area > .scroll-pane {
    -fx-background-color: transparent;
}

.text-area .content {
    -fx-padding: 3 5 3 5; 
    -fx-cursor: text;
}

.text-area:focused {
    -fx-background-color: -fx-focus-color, -fx-text-box-border, -fx-control-inner-background;
    -fx-background-insets: -0.4, 1, 2;
    -fx-background-radius: 3.4, 2, 2;
    -fx-prompt-text-fill: transparent;
}

.text-area:disabled {
    -fx-opacity: -fx-disabled-opacity;
}

/*******************************************************************************
 *                                                                             *
 * Customised CSS for controls placed directly within cells                    *
 *                                                                             *
 ******************************************************************************/

.cell > .choice-box {
    -fx-background-color: transparent;
    -fx-background-insets: 0;
    -fx-background-radius: 0;
    -fx-padding: 0.0em 0.5em 0.0em 0.0em; /* 0 6 0 0 */
    -fx-alignment: CENTER_LEFT;
    -fx-content-display: LEFT;
}

.cell > .choice-box > .label {
    -fx-padding: 0em 0.333333em 0.0em 0.333333; /* 2 4 3 6 */
}

.cell:focused:selected > .choice-box > .label {
    -fx-text-fill: white;
}

.cell:focused:selected > .choice-box > .open-button > .arrow {
    -fx-background-color: -fx-mark-highlight-color, white;
}

/*******************************************************************************
 *                                                                             *
 * ListView and ListCell                                                       *
 *                                                                             *
 ******************************************************************************/

.list-view {
    -fx-background-color: -fx-box-border, -fx-control-inner-background;
    -fx-background-insets: 0, 1;

     /* There is some oddness if padding is in em values rather than pixels,
        in particular, the left border of the control doesn't show. */
    -fx-padding: 1; /* 0.083333em; */
}

.list-view:focused {
    -fx-background-color: -fx-focus-color,-fx-box-border,-fx-control-inner-background;
    -fx-background-insets: -1.4, 0, 1;
    -fx-background-radius: 1.4, 0, 0;

    /* There is some oddness if padding is in em values rather than pixels,
       in particular, the left border of the control doesn't show. */
    -fx-padding: 1; /* 0.083333em; */
}

.list-view > .virtual-flow > .scroll-bar:vertical{
    -fx-background-insets: 0, 0 0 0 1;
    -fx-padding: -1 -1 -1 0;
}

.list-view > .virtual-flow > .scroll-bar:horizontal{
    -fx-background-insets: 0, 1 0 0 0;
    -fx-padding: 0 -1 -1 -1;
}

.list-view:disabled {
    -fx-opacity: -fx-disabled-opacity;
}

.list-view > .virtual-flow > .corner {
    -fx-background-color: -fx-box-border, -fx-base;
    -fx-background-insets: 0, 1 0 0 1;
}

.list-cell {
    -fx-background-color: -fx-control-inner-background;
    -fx-padding: 0.25em; /* 3 */
    -fx-text-fill: -fx-text-inner-color;
    -fx-opacity: 1;
}

.list-cell:odd {
    -fx-background-color: derive(-fx-control-inner-background,-5%);
}

.list-view:focused > .virtual-flow > .clipped-container > .sheet > .list-cell:focused {
    -fx-background-color: -fx-focus-color, -fx-cell-focus-inner-border, -fx-control-inner-background;
    -fx-background-insets: 0, 1, 2;
}

.list-view:focused > .virtual-flow > .clipped-container > .sheet > .list-cell:focused:odd {
    -fx-background-color: -fx-focus-color, -fx-cell-focus-inner-border, derive(-fx-control-inner-background,-5%);
    -fx-background-insets: 0, 1, 2;
}

/* When the list-cell is selected and focused */
.list-view:focused > .virtual-flow > .clipped-container > .sheet > .list-cell:filled:focused:selected {
    -fx-background-color: -fx-focus-color, -fx-cell-focus-inner-border, -fx-selection-bar;
    -fx-background-insets: 0, 1, 2;
    -fx-background: -fx-accent;
    -fx-text-fill: -fx-selection-bar-text;
}

.list-view:focused > .virtual-flow > .clipped-container > .sheet > .list-cell:filled:selected, 
.list-view:focused > .virtual-flow > .clipped-container > .sheet > .list-cell:filled:selected:hover {
    -fx-background: -fx-accent;
    -fx-background-color: -fx-selection-bar;
    -fx-text-fill: -fx-selection-bar-text;
}

.list-view:focused > .virtual-flow > .clipped-container > .sheet > .list-cell:filled:focused:selected:hover {
    -fx-background: -fx-accent;
    -fx-background-color: -fx-focus-color, -fx-cell-focus-inner-border, -fx-selection-bar;
    -fx-background-insets: 0, 1, 2;
    -fx-text-fill: -fx-selection-bar-text;
}

/* When the ListView is _not_ focused, we show alternate selection colors */
.list-cell:filled:selected:focused,
.list-cell:filled:selected,
.list-view:horizontal > .virtual-flow > .clipped-container > .sheet > .list-cell:filled:selected {
    -fx-background-color: lightgray;
    -fx-text-fill: -fx-selection-bar-text;
}

.list-cell:filled:selected:focused:disabled, 
.list-cell:filled:selected:disabled {
    -fx-opacity: -fx-disabled-opacity;
}

.list-cell:filled:hover {
    -fx-background-color: -fx-cell-hover-color;
    -fx-text-fill: -fx-text-inner-color;
}

.list-view:focused > .virtual-flow > .clipped-container > .sheet > .list-cell:filled:focused:hover {
    -fx-background-color: -fx-focus-color, -fx-cell-focus-inner-border, -fx-cell-hover-color;
    -fx-background-insets: 0, 1, 2;
    -fx-text-fill: -fx-text-inner-color;
}

.list-view:horizontal > .virtual-flow > .clipped-container > .sheet > .list-cell:filled:selected,
.list-view:horizontal > .virtual-flow > .clipped-container > .sheet > .list-cell:filled:selected:hover {
    -fx-background-color: linear-gradient(to right, derive(-fx-accent,-7%), derive(-fx-accent,-25%));
}

/*******************************************************************************
 *                                                                             *
 * TreeView and TreeCell                                                       *
 *                                                                             *
 ******************************************************************************/

.tree-view {
    -fx-background-color: -fx-box-border, -fx-control-inner-background;
    -fx-background-insets: 0, 1;

    /* There is some oddness if padding is in em values rather than pixels,
       in particular, the left border of the control doesn't show. */
    -fx-padding: 1; /* 0.083333em; */
}

.tree-view:focused {
    -fx-background-color: -fx-focus-color,-fx-box-border,-fx-control-inner-background;
    -fx-background-insets: -1.4, 0, 1;
    -fx-background-radius: 1.4, 0, 0;

    /* There is some oddness if padding is in em values rather than pixels,
       in particular, the left border of the control doesn't show. */
    -fx-padding: 1; /* 0.083333em; */
}

.tree-view > .virtual-flow > .scroll-bar:vertical{
    -fx-background-insets: 0, 0 0 0 1;
    -fx-padding: -1 -1 -1 0;
}

.tree-view > .virtual-flow > .scroll-bar:horizontal{
    -fx-background-insets: 0, 1 0 0 0;
    -fx-padding: 0 -1 -1 -1;
}

.tree-view:disabled {
    -fx-opacity: -fx-disabled-opacity;
}

.tree-view > .virtual-flow > .corner {
    -fx-background-color: -fx-box-border, -fx-base;
    -fx-background-insets: 0, 1 0 0 1;
}

.tree-cell {
    -fx-background-color: -fx-control-inner-background;
    -fx-padding: 0.25em; /* 3 */
    -fx-text-fill: -fx-text-inner-color;
    -fx-indent: 10;
}

.tree-cell .label {
    -fx-padding: 0.0em 0.0em 0.0em 0.25em; /* 0 0 0 3 */
}

.tree-view:focused > .virtual-flow > .clipped-container > .sheet > .tree-cell:focused {
    -fx-background-color: -fx-focus-color, -fx-cell-focus-inner-border, -fx-control-inner-background;
    -fx-background-insets: 0, 1, 2;
}

.tree-view:focused > .virtual-flow > .clipped-container > .sheet > .tree-cell:filled:focused:selected {
    -fx-background-color: -fx-focus-color, -fx-cell-focus-inner-border, -fx-selection-bar;
    -fx-background-insets: 0, 1, 2;
    -fx-background: -fx-accent;
    -fx-text-fill: -fx-selection-bar-text;
}

.tree-view:focused > .virtual-flow > .clipped-container > .sheet > .tree-cell:filled:selected, 
.tree-view:focused > .virtual-flow > .clipped-container > .sheet > .tree-cell:filled:selected:hover {
    -fx-background: -fx-accent;
    -fx-background-color: -fx-selection-bar;
    -fx-text-fill: -fx-selection-bar-text;
}

.tree-view:focused > .virtual-flow > .clipped-container > .sheet > .tree-cell:filled:focused:selected:hover {
    -fx-background: -fx-accent;
    -fx-background-color: -fx-focus-color, -fx-cell-focus-inner-border, -fx-selection-bar;
    -fx-background-insets: 0, 1, 2;
    -fx-text-fill: -fx-selection-bar-text;
}

/* When the TreeView is _not_ focused, we show alternate selection colors */
.tree-cell:filled:selected:focused, 
.tree-cell:filled:selected {
    -fx-background-color: lightgray;
    -fx-text-fill: -fx-selection-bar-text;
}

.tree-cell:filled:selected:focused:disabled, 
.tree-cell:filled:selected:disabled {
    -fx-opacity: -fx-disabled-opacity;
}

.tree-cell > .tree-disclosure-node,
.tree-table-row-cell > .tree-disclosure-node {
    /** put a bit of padding around the disclosure node to make the clicking region larger */
    -fx-padding: 4 2 4 8;
    -fx-background-color: transparent;
}

.tree-cell > .tree-disclosure-node:disabled,
.tree-table-row-cell > .tree-disclosure-node:disabled {
    -fx-opacity: -fx-disabled-opacity;
}

.tree-cell > .tree-disclosure-node > .arrow,
.tree-table-row-cell > .tree-disclosure-node > .arrow {
    -fx-background-color: -fx-mark-color;
    -fx-padding: 0.333333em; /* 4 */
    -fx-shape: "M 0 -4 L 8 0 L 0 4 z";
}

.tree-cell:expanded > .tree-disclosure-node > .arrow,
.tree-table-row-cell:expanded > .tree-disclosure-node > .arrow {
    -fx-rotate: 90;
}

.tree-cell:filled:selected > .tree-disclosure-node > .arrow,
.tree-table-row-cell:filled:selected > .tree-disclosure-node > .arrow {
    -fx-background-color: -fx-selection-bar-text;
}

.tree-cell:filled:hover,
.tree-table-row-cell:filled:hover {
    -fx-background-color: -fx-cell-hover-color;
    -fx-text-fill: -fx-text-inner-color;
}

.tree-cell:filled:hover > .tree-disclosure-node > .arrow,
.tree-table-row-cell:filled:hover > .tree-disclosure-node > .arrow {
    -fx-background-color: -fx-mark-color;
}

.tree-view:focused > .virtual-flow > .clipped-container > .sheet > .tree-cell:filled:focused:hover,
.tree-table-view:focused > .virtual-flow > .clipped-container > .sheet > .tree-table-row-cell:filled:focused:hover {
    -fx-background-color: -fx-focus-color, -fx-cell-focus-inner-border, -fx-cell-hover-color;
    -fx-background-insets: 0, 1, 2;
    -fx-text-fill: -fx-text-inner-color;
}

.tree-cell:filled:selected:hover > .tree-disclosure-node > .arrow,
.tree-table-row-cell:filled:selected:hover > .tree-disclosure-node > .arrow {
    -fx-background-color: -fx-selection-bar-text;
}

/*******************************************************************************
 *                                                                             *
 * MenuButton                                                                  *
 *                                                                             *
 ******************************************************************************/

.menu-button {
    -fx-background-color: -fx-shadow-highlight-color, -fx-outer-border, -fx-inner-border, -fx-body-color;
    -fx-background-insets: 0 0 -1 0, 0, 1, 2;
    -fx-background-radius: 5, 5, 4, 3;
    -fx-padding: 0.0em; /* 0 */
    -fx-text-fill: -fx-text-base-color;
}

.menu-button > .label { 
    /* TODO workaround for RT-19062 */
    -fx-text-fill: -fx-text-base-color; 
    
    /* The MenuButton skin uses an inner Label part */
    -fx-padding: 0.166667em 1.5em 0.25em 0.833333em; /* 2 18 3 10 */
}

.menu-button:focused {
    -fx-color: -fx-focused-base;
    -fx-background-color: -fx-focus-color, -fx-outer-border, -fx-inner-border, -fx-body-color;
    -fx-background-insets: -1.4, 0, 1, 2;
    -fx-background-radius: 6.4, 4, 5, 3;
}

.menu-button:hover {
    -fx-color: -fx-hover-base;
}

.menu-button:armed {
    -fx-color: -fx-pressed-base;
}

.menu-button > .arrow-button {
    -fx-background-insets: 0;
    -fx-background-radius: 0;
    -fx-padding: 0.5em 0.416667em 0.5em 0.0em; /* 6 5 6 0 */
}

.menu-button > .arrow-button > .arrow {
    -fx-background-insets: 1 0 -1 0, 0;
    -fx-background-color: -fx-mark-highlight-color, -fx-mark-color;
    -fx-padding: 0.25em; /* 3 */
    -fx-shape: "M 0 -3.5 v 7 l 4 -3.5 z";
}

.menu-button:openvertically > .arrow-button > .arrow {
    -fx-padding: 0.166667em 0.333333em 0.166667em 0.333333em; /* 2 4 2 4 */
    -fx-shape: "M 0 0 h 7 l -3.5 4 z";
}

.menu-button:disabled {
    -fx-opacity: -fx-disabled-opacity;
}

.menu-button:show-mnemonics > .mnemonic-underline {
    -fx-stroke: -fx-text-fill;
} 



/*******************************************************************************
 *                                                                             *
 * SplitMenuButton                                                             *
 *                                                                             *
 ******************************************************************************/

.split-menu-button {
    -fx-background-color: -fx-shadow-highlight-color;
    -fx-background-insets: 0 0 -1 0;
    -fx-background-radius: 5;
    -fx-padding: 0.0em; /* 0 */
    -fx-text-fill: -fx-text-base-color;
}

.split-menu-button:focused {
    -fx-color: -fx-focused-base;
    -fx-background-color: -fx-focus-color;
    -fx-background-insets: -1.4;
    -fx-background-radius: 6.4;
}

.split-menu-button > .label:hover {
    -fx-color: -fx-hover-base;
}

.split-menu-button:armed > .label {
    -fx-color: -fx-pressed-base;
}

/* The SplitMenuButton skin uses an inner Label part */
.split-menu-button > .label {
    -fx-background-color:  -fx-outer-border, -fx-inner-border, -fx-body-color;
    -fx-background-insets: 0, 1 0 1 1, 2 1 2 2;
    -fx-background-radius: 5 0 0 5, 4 0 0 4, 3 0 0 3;
    -fx-padding: 0.166667em 1.5em 0.25em 0.833333em; /* 2 18 3 10 */
}

.split-menu-button > .arrow-button {
    -fx-background-color: -fx-outer-border, -fx-inner-border, -fx-body-color;
    -fx-background-insets: 0, 1, 2;
    -fx-background-radius: 0 5 5 0, 0 4 4 0, 0 3 3 0;
    -fx-padding: 0.5em 0.416667em 0.5em 0.416667em; /* 6 5 6 5 */
}

.split-menu-button > .arrow-button:hover {
    -fx-color: -fx-hover-base;
}

.split-menu-button > .arrow-button:pressed {
    -fx-color: -fx-pressed-base;
}

.split-menu-button > .arrow-button > .arrow {
    -fx-background-color: -fx-mark-highlight-color, -fx-mark-color;
    -fx-background-insets: 1 0 -1 0, 0;
    -fx-padding: 0.25em; /* 3 */
    -fx-shape: "M 0 -3.5 v 7 l 4 -3.5 z";
}

.split-menu-button:openvertically > .arrow-button > .arrow {
    -fx-padding: 0.166667em 0.333333em 0.166667em 0.333333em; /* 2 4 2 4 */
    -fx-shape: "M 0 0 h 7 l -3.5 4 z";
}

.split-menu-button:disabled {
    -fx-opacity: -fx-disabled-opacity;
}

.split-menu-button:show-mnemonics > .mnemonic-underline {
    -fx-stroke: -fx-text-fill;
} 



/*******************************************************************************
 *                                                                             *
 * Tooltip                                                                     *
 *                                                                             *
 ******************************************************************************/

.tooltip {
    -fx-background-color:
        linear-gradient(#cec340, #a59c31),
        linear-gradient(#fefefc, #e6dd71),
        linear-gradient(#fef592, #e5d848);
    -fx-background-insets: 0,1,2;
    -fx-background-radius: 0 0 13 0;
    -fx-padding: 0.333333em 0.666667em 0.333333em 0.666667em; /* 4 8 4 8 */
    -fx-effect: dropshadow( three-pass-box , rgba(0,0,0,0.6) , 8, 0.0 , 0 , 0 );
}

.page-corner {
    -fx-padding: 4.5 4.5 4.5 4.5;
    -fx-background-color: linear-gradient( from 0% 0% to 50% 50%, #fcf7b6, #a59c31);
    -fx-shape: "M0,0H9L0,9Z";
    -fx-effect: dropshadow( three-pass-box , rgba(0,0,0,0.6) , 4 , 0.0 , 0 , 0 );
}

/*******************************************************************************
 *                                                                             *
 * Toolbar                                                                     *
 *                                                                             *
 * Corresponding hex values for the color derivations used below are:          *
 * derive(-fx-base,-20%); #a6a6a6                                              *
 * derive(-fx-base,-30%); #929292                                              *
 * derive(-fx-base,-35%); #878787                                              *
 * derive(-fx-base,-50%); #686868                                              *
 * derive(-fx-base,-60%); #535353                                              *
 * derive(-fx-base,65%); #efefef                                               *
 *                                                                             *
 ******************************************************************************/

.tool-bar:vertical {
    -fx-background: derive(-fx-base,-20%);
    -fx-background-color:
        linear-gradient(to right, derive(-fx-base,-30%), derive(-fx-base,-60%)),
        linear-gradient(to right, derive(-fx-base,65%) 2%, derive(-fx-base,-20%) 95%);
    -fx-background-insets: 0, 0 1 0 1;
    -fx-background-radius: 0 ;
    -fx-padding: 0.833em 0.416667em 0.833em 0.416667em; /* 10 5 10 5 */
    -fx-spacing: 0.333em; /* 4 */
    -fx-alignment: TOP_LEFT;
}

.tool-bar > .container > .separator:vertical > .line {
    -fx-border-style: solid;
    -fx-background-color: null;
    -fx-border-color:  transparent derive(-fx-base,-35%) transparent transparent;
}

.tool-bar > .container > .separator:horizontal > .line {
    -fx-border-style: solid;
    -fx-background-color: null;
    -fx-border-color:  transparent transparent derive(-fx-base,-35%) transparent;
}

.tool-bar:vertical > .container > .separator {
    -fx-orientation: horizontal;    
    -fx-padding: 0.0em 0.0835em 0.0em 0.0835em; /* 0 1 0 1 */
}

.tool-bar:horizontal {
    -fx-background: derive(-fx-base,-30%);
    -fx-background-color:
        linear-gradient(to bottom, derive(-fx-base,-30%), derive(-fx-base,-60%)),
        linear-gradient(to bottom, derive(-fx-base,65%) 2%, derive(-fx-base,-20%) 95%);
    -fx-background-insets: 0, 1 0 1 0;
    -fx-background-radius: 0, 0 ;
    -fx-padding: 0.416667em 0.833em 0.416667em 0.833em; /* 5 10 5 10 */
    -fx-spacing: 0.333em; /* 4 */
    -fx-alignment: CENTER_LEFT;
}

.tool-bar:horizontal > .container > .separator {
    -fx-orientation: vertical;
    -fx-padding: 0.0835em 0.0em 0.0835em 0.0em; /* 1 0 1 0 */
}

.tool-bar-overflow-button {
    -fx-background-color: transparent;
    -fx-padding: 0.666667em 0.916667em 0em 0em; /* 8 11 0 0 */
}

.tool-bar-overflow-button > .arrow {
    -fx-background-color: -fx-mark-highlight-color, -fx-mark-color;
    -fx-background-insets: 1 0 -1 0, 0;
    -fx-padding: 0.666667em 0.916667em 0em 0em; /* 8 11 0 0 */
    -fx-shape: "M337.273,297.622l-0.016,1.069l2.724,2.639l-2.723,2.628l0.015,1.048h0.881l3.81-3.685l-3.788-3.699H337.273z M343.783,297.622h-0.902l-0.015,1.069l2.724,2.639l-2.724,2.628l0.015,1.048h0.882l3.809-3.685L343.783,297.622z" ;
}

.tool-bar-overflow-button:focused > .arrow {
   -fx-background-color: -fx-mark-highlight-color, derive(-fx-accent, -15%);
   -fx-background-insets: 1 0 -1 0, 0;
}

.tool-bar-overflow-button:hover > .arrow {
   -fx-background-color: -fx-mark-highlight-color, derive(-fx-hover-base, -35%);
   -fx-background-insets: 1 0 -1 0, 0;
}

/*******************************************************************************
 *                                                                             *
 * ProgressBar                                                                 *
 *                                                                             *
 ******************************************************************************/

.progress-bar {
    -fx-background-color:
        -fx-box-border,
        linear-gradient(to bottom, derive(-fx-color,30%) 5%, derive(-fx-color,-17%));
    -fx-background-insets: 0, 1;
    -fx-indeterminate-bar-length: 60;
    -fx-indeterminate-bar-escape: true;
    -fx-indeterminate-bar-flip: true;
    -fx-indeterminate-bar-animation-time: 2;
}

.progress-bar > .bar {
    -fx-background-color:
        -fx-box-border,
        linear-gradient(to bottom, derive(-fx-accent,95%), derive(-fx-accent,10%)),
        linear-gradient(to bottom, derive(-fx-accent,38%), -fx-accent);
    -fx-background-insets: 0, 1, 2;
    -fx-padding: 0.416667em; /* 5 */
}

.progress-bar:indeterminate > .bar {
    -fx-background-color: linear-gradient(to left, transparent, -fx-accent);
}

.progress-bar > .track {
     -fx-background-color:
        -fx-box-border,
        linear-gradient(to bottom, derive(-fx-color,-15%), derive(-fx-color,2.2%) 20%, derive(-fx-color,60%));
    -fx-background-insets:  0, 1;
}

.progress-bar:disabled {
    -fx-opacity: -fx-disabled-opacity;
}

/*******************************************************************************
 *                                                                             *
 * ProgressIndicator                                                           *
 *                                                                             *
 ******************************************************************************/

.progress-indicator {
    -fx-progress-color: dodgerblue;
}

.progress-indicator > .determinate-indicator > .indicator {
    -fx-background-color:
        -fx-box-border,
        -fx-outer-border,
        -fx-inner-border,
        -fx-body-color;
    -fx-background-insets: 1 0 -1 0, 0, 1, 2;
    -fx-padding: 0.083333em; /* 1 */
}

.progress-indicator > .determinate-indicator > .progress {
    -fx-background-color:
        linear-gradient(to bottom, derive(-fx-box-border,38%), derive(-fx-box-border,-60%)),
        linear-gradient(to bottom, derive(-fx-box-border,38%), -fx-box-border);
    -fx-background-insets: 0, 1;
    -fx-padding: 0.75em; /* 9 */
}

/* TODO: scaling the shape seems to make it disappear */
.progress-indicator > .determinate-indicator > .tick {
    -fx-background-color: -fx-mark-color, white;
    -fx-background-insets: 1 0 -1 0, 0;
    -fx-padding: 0.416667em; /* 5 */
    -fx-shape: "M 0,5 L 2.5,5 L 3.7,7.5 L 7.5,0 L 10,0 L 5,10 L 2.5,10 Z";
    -fx-scale-shape: false;
}

.progress-indicator:indeterminate > .spinner {
    -fx-padding: 0.833333em; /* 10 */
}

.progress-indicator > .percentage {
    -fx-font-size: 0.916667em; /* 11pt - 1 less than the default font */
    -fx-fill: -fx-text-background-color;
}

.progress-indicator:disabled {
    -fx-opacity: -fx-disabled-opacity;
}

/*******************************************************************************
 *                                                                             *
 * TableView                                                                   *
 *                                                                             *
 ******************************************************************************/

.table-view {
    -fx-background-color: -fx-box-border, -fx-control-inner-background;
    -fx-background-insets: 0,1;

    /* There is some oddness if padding is in em values rather than pixels,
       in particular, the left border of the control doesn't show. */
    -fx-padding: 1; /* 0.083333em; */

    /* Constants used throughout the tableview.
     * TODO: Should these be derived from the palette in .scene?
     */
    -fx-table-header-border-color: #959595;
/*    -fx-table-header-background-color: linear (0%,0%) to (0%,100%) stops (80%, #bbbbbb) (10%, #f6f6f6);*/
    -fx-table-cell-border-color: #bbbbbb;
}

/** Draws focus border around tableview */
.table-view:focused,
.tree-table-view:focused {
    -fx-background-color: -fx-focus-color,-fx-box-border,-fx-control-inner-background;
    -fx-background-insets: -1.4, 0, 1;
    -fx-background-radius: 1.4, 0, 0;

    /* There is some oddness if padding is in em values rather than pixels,
       in particular, the left border of the control doesn't show. */
    -fx-padding: 1; /* 0.083333em; */
}

.table-view:disabled,
.tree-table-view:disabled {
    -fx-opacity: -fx-disabled-opacity;
}

.table-view > .virtual-flow > .scroll-bar:vertical,
.tree-table-view > .virtual-flow > .scroll-bar:vertical {
    -fx-background-insets: 0, 0 0 0 1;
    -fx-padding: -1 -1 -1 0;
}

.table-view > .virtual-flow > .scroll-bar:horizontal,
.tree-table-view > .virtual-flow > .scroll-bar:horizontal {
    -fx-background-insets: 0, 1 0 0 0;
    -fx-padding: 0 -1 -1 -1;
}

.table-view > .virtual-flow > .corner,
.tree-table-view > .virtual-flow > .corner {
    -fx-background-color: -fx-box-border, -fx-base;
    -fx-background-insets: 0, 1 0 0 1;
}

/* Each row in the table is a table-row-cell. Inside a table-row-cell is any
   number of table-cell. */
.table-row-cell {
    -fx-background-color: -fx-table-cell-border-color, -fx-control-inner-background;
    -fx-background-insets: 0, 0 0 1 0;
    -fx-padding: 0.0em; /* 0 */
    -fx-text-fill: -fx-text-inner-color;
}

.table-row-cell:odd {
    -fx-background-color: -fx-table-cell-border-color, derive(-fx-control-inner-background,-5%);
    -fx-background-insets: 0, 0 0 1 0;
}

.table-row-cell:focused,
.tree-table-row-cell:focused {
    -fx-background-color: -fx-focus-color, -fx-cell-focus-inner-border, -fx-control-inner-background;
    -fx-background-insets: 0, 1, 2;
}

.table-row-cell:focused:odd {
    -fx-background-color: -fx-focus-color, -fx-cell-focus-inner-border, derive(-fx-control-inner-background,-5%);
    -fx-background-insets: 0, 1, 2;
}

/* When the table-row-cell is selected and focused */
.table-view:focused > .virtual-flow > .clipped-container > .sheet > .table-row-cell:filled:focused:selected,
.tree-table-view:focused > .virtual-flow > .clipped-container > .sheet > .tree-table-row-cell:filled:focused:selected {
    -fx-background-color: -fx-focus-color, -fx-cell-focus-inner-border, -fx-selection-bar;
    -fx-background-insets: 0, 1, 2;
    -fx-background: -fx-accent;
    -fx-text-fill: -fx-selection-bar-text;
}

.table-view:focused > .virtual-flow > .clipped-container > .sheet > .table-row-cell:filled:selected > .table-cell,
.tree-table-view:focused > .virtual-flow > .clipped-container > .sheet > .tree-table-row-cell:filled:selected > .tree-table-cell {
    -fx-text-fill: -fx-selection-bar-text;
}

.table-view:focused > .virtual-flow > .clipped-container > .sheet > .table-row-cell:filled:selected, 
.tree-table-view:focused > .virtual-flow > .clipped-container > .sheet > .tree-table-row-cell:filled:selected {
    -fx-background: -fx-accent;
    -fx-background-color: -fx-selection-bar;
    -fx-text-fill: -fx-selection-bar-text;
}

.table-view:row-selection:focused > .virtual-flow > .clipped-container > .sheet > .table-row-cell:filled:focused:selected:hover,
.tree-table-view:row-selection:focused > .virtual-flow > .clipped-container > .sheet > .tree-table-row-cell:filled:focused:selected:hover{
    -fx-background: -fx-accent;
    -fx-background-color: -fx-focus-color, -fx-cell-focus-inner-border, -fx-selection-bar;
    -fx-background-insets: 0, 1, 2;
    -fx-text-fill: -fx-selection-bar-text;
}

/* When the TableView is _not_ focused, we show alternate selection colors */
.table-row-cell:filled:selected:focused, 
.table-row-cell:filled:selected,
.tree-table-row-cell:filled:selected:focused, 
.tree-table-row-cell:filled:selected {
    -fx-background-color: lightgray;
    -fx-text-fill: -fx-selection-bar-text;
}

.table-row-cell:selected:disabled,
.tree-table-row-cell:selected:disabled {
    -fx-opacity: -fx-disabled-opacity;
}

.table-view:row-selection > .virtual-flow > .clipped-container > .sheet > .table-row-cell:filled:hover { 
    -fx-background-color: -fx-table-cell-border-color, -fx-cell-hover-color;
    -fx-background-insets: 0, 0 0 1 0;
    -fx-text-fill: -fx-text-inner-color;
}

.tree-table-view:row-selection > .virtual-flow > .clipped-container > .sheet > .tree-table-row-cell:filled:hover {
    /* No 1-pixel bottom border for the TreeTableView (unlike the TableView above) */
    -fx-background-color: -fx-cell-hover-color;
    -fx-background-insets: 0;
    -fx-text-fill: -fx-text-inner-color;
}

.table-view:row-selection > .virtual-flow > .clipped-container > .sheet > .table-row-cell:filled:focused:hover,
.tree-table-view:row-selection > .virtual-flow > .clipped-container > .sheet > .tree-table-row-cell:filled:focused:hover { 
    -fx-background-color: -fx-table-cell-border-color, -fx-focus-color, -fx-cell-focus-inner-border, -fx-cell-hover-color;
    -fx-background-insets: 0, 0 0 1 0, 1 1 2 1, 2 2 3 2, 3 3 4 3;
    -fx-text-fill: -fx-text-inner-color;
}

.table-cell {
    -fx-padding: 0.166667em; /* 2px, plus border adds 1px */

    -fx-background-color: transparent;
    -fx-border-color: transparent -fx-table-cell-border-color transparent transparent;
    -fx-border-width: 0.083333em; /* 1 */
    -fx-cell-size: 2.0em; /* 24 */
    -fx-text-fill: -fx-text-inner-color;
}

/* When in constrained resize mode, the right-most visible cell should not have
   a right-border, as it is not possible to get this cleanly out of view without
   introducing horizontal scrollbars (see RT-14886). */
.table-view:constrained-resize > .virtual-flow > .clipped-container > .sheet > .table-row-cell > .table-cell:last-visible,
.tree-table-view:constrained-resize > .virtual-flow > .clipped-container > .sheet > .tree-table-row-cell > .tree-table-cell:last-visible {
    -fx-border-color: transparent;
}
.table-view:constrained-resize > .column-header:last-visible,
.tree-table-view:constrained-resize > .column-header:last-visible {
    -fx-border-width: 0.083333em 0.0em 0.083333em 0.083333em, 0.083333em 0.0em 0.083333em 0.083333em;
}
.table-view:constrained-resize .filler,
.tree-table-view:constrained-resize .filler {
    -fx-border-color: 
        derive(-fx-base, 80%) 
        linear-gradient(to bottom, derive(-fx-base,80%) 20%, derive(-fx-base,-10%) 90%)
        derive(-fx-base, 10%) 
        linear-gradient(to bottom, derive(-fx-base,80%) 20%, derive(-fx-base,-10%) 90%),
        /* Outer border: */
        transparent -fx-table-header-border-color -fx-table-header-border-color -fx-table-header-border-color;
    -fx-border-insets: 0 1 1 1, 0 0 0 0;
}

.table-view:focused > .virtual-flow > .clipped-container > .sheet > .table-row-cell > .table-cell:focused,
.tree-table-view:focused > .virtual-flow > .clipped-container > .sheet > .tree-table-row-cell > .tree-table-cell:focused {
    -fx-background-color: -fx-focus-color, -fx-cell-focus-inner-border, -fx-control-inner-background;
    -fx-background-insets: 0 1 0 0, 1 2 1 1, 2 3 2 2;
}

.table-view:focused > .virtual-flow > .clipped-container > .sheet > .table-row-cell:filled .table-cell:focused:selected,
.tree-table-view:focused > .virtual-flow > .clipped-container > .sheet > .tree-table-row-cell:filled .tree-table-cell:focused:selected {
    -fx-background-color: -fx-focus-color, -fx-cell-focus-inner-border, -fx-selection-bar;
    -fx-background-insets: 0 1 0 0, 1 2 1 1, 2 3 2 2;
    -fx-background: -fx-accent;
    -fx-text-fill: -fx-selection-bar-text;
}

.table-view:focused > .virtual-flow > .clipped-container > .sheet > .table-row-cell:filled > .table-cell:selected, 
.table-view:cell-selection > .virtual-flow > .clipped-container > .sheet > .table-row-cell:filled > .table-cell:hover:selected,
.tree-table-view:focused > .virtual-flow > .clipped-container > .sheet > .tree-table-row-cell:filled > .tree-table-cell:selected, 
.tree-table-view:cell-selection > .virtual-flow > .clipped-container > .sheet > .tree-table-row-cell:filled > .tree-table-cell:hover:selected {
    -fx-background: -fx-accent;
    -fx-background-color: -fx-selection-bar;
    -fx-text-fill: -fx-selection-bar-text;
    -fx-background-insets: 0 0 1 0;
}

.table-view:focused > .virtual-flow > .clipped-container > .sheet > .table-row-cell:filled > .table-cell:focused:selected:hover,
.tree-table-view:focused > .virtual-flow > .clipped-container > .sheet > .tree-table-row-cell:filled > .tree-table-cell:focused:selected:hover{
    -fx-background: -fx-accent;
    -fx-background-color: -fx-focus-color, -fx-cell-focus-inner-border, -fx-selection-bar;
    -fx-background-insets: 0 1 0 0, 1 2 1 1, 2 3 2 2;
    -fx-text-fill: -fx-selection-bar-text;
}

/* When the TableView is _not_ focused, we show alternate selection colors */
 .table-row-cell:filled > .table-cell:selected:focused, 
 .table-row-cell:filled > .table-cell:selected,
 .tree-table-row-cell:filled > .tree-table-cell:selected:focused, 
 .tree-table-row-cell:filled > .tree-table-cell:selected {
    -fx-background-color: lightgray;
    -fx-text-fill: -fx-selection-bar-text;
}

.table-cell:selected:disabled,
.tree-table-cell:selected:disabled {
    -fx-opacity: -fx-disabled-opacity;
}

/*.table-cell:focused {
    -fx-background-color: -fx-focus-color, -fx-control-inner-background;
    -fx-background-insets: 0, 1.4;
}*/

.table-view:cell-selection > .virtual-flow > .clipped-container > .sheet > .table-row-cell:filled > .table-cell:hover,
.tree-table-view:cell-selection > .virtual-flow > .clipped-container > .sheet > .tree-table-row-cell:filled > .tree-table-cell:hover {
    -fx-background-color: -fx-cell-hover-color;
    -fx-text-fill: -fx-text-inner-color;
    -fx-background-insets: 0 0 1 0;
}

.table-view:cell-selection > .virtual-flow > .clipped-container > .sheet > .table-row-cell:filled > .table-cell:focused:hover,
.tree-table-view:cell-selection > .virtual-flow > .clipped-container > .sheet > .tree-table-row-cell:filled > .tree-table-cell:focused:hover {
    -fx-background-color: -fx-focus-color, -fx-cell-focus-inner-border, -fx-cell-hover-color;
    -fx-background-insets: 0 1 0 0, 1 2 1 1, 2 3 2 2;
    -fx-text-fill: -fx-text-inner-color;
}

/* The column-resize-line is shown when the user is attempting to resize a column. */
.table-view .column-resize-line,
.tree-table-view .column-resize-line {
    -fx-background: -fx-accent;
    -fx-background-color: -fx-selection-bar;
    -fx-padding: 0.0em 0.0416667em 0.0em 0.0416667em; /* 0 0.571429 0 0.571429 */
}

/* This is the area behind the column headers. An ideal place to specify background
   and border colors for the whole area (not individual column-header's). */
.table-view .column-header-background,
.tree-table-view .column-header-background {
    -fx-background-color: -fx-body-color;
    -fx-padding: 0;
}

/* The column header row is made up of a number of column-header, one for each
   TableColumn, and a 'filler' area that extends from the right-most column
   to the edge of the tableview, or up to the 'column control' button. */
.table-view .column-header,
.table-view .filler,
.tree-table-view .column-header,
.tree-table-view .filler{
    -fx-text-fill: -fx-selection-bar-text;

    /* TODO: for some reason, this doesn't scale. */
    -fx-font-size: 1.083333em; /* 13pt - 1 more than the default font */
    -fx-size: 25;
    -fx-border-style: solid;
    -fx-border-color: 
        /* 
          Inner border: we have different colours along the top, right, bottom and left.
          Refer to RT-12298 for the spec.
        */
        derive(-fx-base, 80%) 
        linear-gradient(to bottom, derive(-fx-base,80%) 20%, derive(-fx-base,-10%) 90%)
        derive(-fx-base, 10%) 
        linear-gradient(to bottom, derive(-fx-base,80%) 20%, derive(-fx-base,-10%) 90%),
        /* Outer border: */
        transparent -fx-table-header-border-color -fx-table-header-border-color transparent;
    -fx-border-insets: 0 1 1 0, 0 0 0 0;
    -fx-border-width: 0.083333em, 0.083333em;
}

.table-view .column-header .sort-order,
.tree-table-view .column-header .sort-order{
    -fx-font-size: 0.916667em; /* 11pt - 1 less than the default font */
}

.table-view > .column-header-background > .show-hide-columns-button,
.tree-table-view > .column-header-background > .show-hide-columns-button{
    -fx-background-color: -fx-body-color;

    -fx-border-color:
        /* inner border: A copy of the inner border used above in the general column header area. */
        derive(-fx-base, 80%) 
        linear-gradient(to bottom, derive(-fx-base,80%) 20%, derive(-fx-base,-10%) 90%),
        derive(-fx-base, 10%) 
        linear-gradient(to bottom, derive(-fx-base,80%) 20%, derive(-fx-base,-10%) 90%),
        /* outer border: Slightly different to the above*/
        transparent transparent -fx-table-header-border-color -fx-table-header-border-color;
    -fx-border-insets: 0 0 0 1, 0 0 0 0;
}

.table-view .show-hide-column-image,
.tree-table-view .show-hide-column-image {
    -fx-background-color: -fx-mark-highlight-color, -fx-mark-color;
    -fx-background-insets: 1 0 -1 0, 0;

    -fx-padding: 0.25em; /* 3px */
    -fx-shape: "M398.902,298.045c0.667,0,1.333,0,2,0c0,0.667,0,1.333,0,2c0.667,0,1.333,0,2,0c0,0.667,0,1.333,0,2c-0.667,0-1.333,0-2,0c0,0.666,0,1.332,0,1.999c-0.667,0-1.333,0-2,0c0-0.667,0-1.333,0-1.999c-0.666,0-1.333,0-1.999,0c0-0.667,0-1.334,0-2c0.666,0,1.333,0,1.999,0C398.902,299.378,398.902,298.711,398.902,298.045z"; 
}

/*.nested-column-header .column-header {
    -fx-background-color: transparent;
}*/

/* When a column is being 'dragged' to be placed in a different position, there
   is a region that follows along the column header area to indicate where the
   column will be dropped. This region can be styled using the .column-drag-header
   name. */
.table-view .column-drag-header,
.tree-table-view .column-drag-header {
    -fx-background: -fx-accent;
    -fx-background-color: -fx-selection-bar;
    -fx-border-color: transparent;
    -fx-opacity: 0.6;
}

/* Semi-transparent overlay to indicate the column that is currently being moved */
.table-view .column-overlay,
.tree-table-view .column-overlay {
    -fx-background-color: darkgray;
    -fx-opacity: 0.3;
}

.table-view /*> column-header-background > nested-column-header >*/ .arrow,
.tree-table-view /*> column-header-background > nested-column-header >*/ .arrow {
    -fx-background-color: -fx-mark-highlight-color, -fx-mark-color;
    -fx-background-insets: 1 0 -1 0, 0;
    -fx-padding: 0.25em 0.3125em 0.25em 0.3125em; /* 3 3.75 3 3.75 */
    -fx-shape: "M 0 0 h 7 l -3.5 4 z";
}

/* This is shown when the table has no rows and/or no columns. */
.table-view .empty-table,
.tree-table-view .empty-table {
    -fx-background-color: white;
    -fx-font-size: 1.166667em; /* 14pt - 2 more than the default font */
}

/*******************************************************************************
 *                                                                             *
 * TitledPane                                                                  *
 *                                                                             *
 ******************************************************************************/

.titled-pane {
    -fx-text-fill: -fx-text-base-color;
}

.titled-pane:focused {
    -fx-text-fill: white;
}

.titled-pane > .title {
    -fx-background-color: -fx-box-border, -fx-inner-border, -fx-body-color;
    -fx-background-insets: 0, 1, 2;
    -fx-background-radius: 5 5 0 0, 4 4 0 0, 3 3 0 0;
    -fx-padding: 0.166667em 0.833333em 0.25em 0.833333em; /* 2 10 3 10 */
}

.titled-pane:focused > .title {
    -fx-color: -fx-focus-color;
}

.titled-pane > .title > .arrow-button {
    -fx-background-color: null;
    -fx-background-insets: 0;
    -fx-background-radius: 0;
    -fx-padding: 0.0em 0.25em 0.0em 0.0em; /* 0 3 0 0 */
}

.titled-pane > .title > .arrow-button > .arrow {
    -fx-background-color: -fx-mark-highlight-color, -fx-mark-color;
    -fx-background-insets: 1 0 -1 0, 0;
    -fx-padding: 0.25em 0.3125em 0.25em 0.3125em; /* 3 3.75 3 3.75 */
    -fx-shape: "M 0 0 h 7 l -3.5 4 z";
}

.titled-pane:collapsed > .title > .arrow-button > .arrow {
    -fx-rotate: -90;
}

.titled-pane > *.content {
    -fx-background-color:
        -fx-box-border,
        linear-gradient(to bottom, derive(-fx-color,-02%), derive(-fx-color,65%) 12%, derive(-fx-color,23%) 88%, derive(-fx-color,50%) 99%, -fx-box-border);
    -fx-background-insets: 0, 0 1 1 1;
    -fx-padding: 0.167em;
}

.titled-pane:focused > .title > .arrow-button > .arrow {
    -fx-background-color: white;
}


/*******************************************************************************
 *                                                                             *
 * Accordion                                                                   *
 *                                                                             *
 ******************************************************************************/

.accordion > .titled-pane > .title {
    -fx-background-color:
        -fx-box-border,
        -fx-inner-border,
        -fx-body-color;
    -fx-background-insets: -1 0 0 0, 0 1 1 1, 1 2 2 2;
    -fx-background-radius: 0, 0, 0;
}

.accordion > .first-titled-pane > .title {
    -fx-background-insets: 0, 1, 2;
}

.accordion > .titled-pane:focused > .title {
    -fx-color: -fx-focus-color;
}

.accordion > .titled-pane:focused {
    -fx-text-fill: white;
}

.accordion > .titled-pane:focused > .title > .arrow-button > .arrow {
    -fx-background-color: white;
}

.accordion > .titled-pane:focused > .titled-pane:collapsed > .title > .arrow-button > .arrow {
    -fx-background-color: white;
}

.accordion > .titled-pane:collapsed:focused > .title {
    -fx-color: -fx-focus-color;
}

.accordion > .titled-pane:expanded:focused > .title {
    -fx-color: -fx-focus-color;
}

.accordion > .titled-pane:hover > .title {
    -fx-color: -fx-hover-base;
}

/*******************************************************************************
 *                                                                             *
 * SplitPane                                                                   *
 *                                                                             *
 ******************************************************************************/

.split-pane > * > * > .table-view { -fx-padding: 0px; }
.split-pane > * > * > .list-view { -fx-padding: 0px; }
.split-pane > * > * > .tree-view { -fx-padding: 0px; }
.split-pane > * > * > .scroll-pane { -fx-padding: 0px; }
.split-pane > * > * > .split-pane {
    -fx-background-insets: 0, 0;
    -fx-padding: 0;
 }

.split-pane {
    -fx-background-color: -fx-box-border, -fx-control-inner-background;
    -fx-background-insets: 0, 1;
    -fx-padding: 1;
}

.split-pane > .split-pane-divider {
    -fx-padding: 0 2 0 2; /* 0 3 0 3 */
}

/* horizontal the two nodes are placed to the left/right of each other. */
.split-pane:horizontal > .split-pane-divider {
   -fx-border-color: transparent -fx-box-border transparent #BBBBBB;
   -fx-background-color: transparent, -fx-inner-border-horizontal;
   -fx-background-insets: 0, 0 1 0 1;
}

/* vertical the two nodes are placed on top of each other. */
.split-pane:vertical > .split-pane-divider {
   -fx-border-color:  #BBBBBB transparent -fx-box-border transparent;
   -fx-background-color: transparent, -fx-inner-border;
   -fx-background-insets: 0, 1 0 1 0;
}

.split-pane > .split-pane-divider > .horizontal-grabber {
    -fx-padding: 5 1 5 1;
    -fx-background-color: #FFFFFF, -fx-box-border;
    -fx-background-insets: 1 0 -1 0, 0;
    -fx-shape: "M0 0 L0 0 L2 0 L2 2 L0 2 Z M0 4 L0 4 L2 4 L2 6 L0 6 Z M0 8 L0 8 L2 8 L2 10 L0 10 Z";
}

.split-pane > .split-pane-divider > .vertical-grabber {
    -fx-padding: 1 5 1 5;
    -fx-background-color: #FFFFFF, -fx-box-border;
    -fx-background-insets: 1 0 -1 0, 0;
    -fx-shape: "M0 0 L0 0 L2 0 L2 2 L0 2 Z M4 0 L4 0 L4 2 L6 2 L6 0 Z M8 0 L8 0 L8 2 L10 2 L10 0 Z";
}

/*******************************************************************************
 *                                                                             *
 * TabPane                                                                     *
 *                                                                             *
 ******************************************************************************/

.tab-pane {
    /* -fx-tab-min-width: 4.583em;  55 */
    /* -fx-tab-max-width: 4.583em; 55 */
    -fx-tab-min-height: 2em; /* 24 */
    -fx-tab-max-height: 2em; /* 24 */
}

.tab-pane > .tab-header-area > .headers-region > .tab > .tab-container > .tab-label {
    -fx-background-color: transparent;    
    -fx-alignment: CENTER;
    -fx-text-fill: -fx-text-base-color;
}
/*
.tab *.tab-label Text {
    -fx-effect: dropshadow(two-pass-box , rgba(255, 255, 255, 0.4), 1, 0.0 , 0, 1);
}*/

.tab-pane > .tab-content-area {
    -fx-background-color: -fx-control-inner-background;
    -fx-padding: 0.0em; /* 0 */
    /* -fx-opacity: -fx-disabled-opacity;*/
}

.tab-pane > .tab-header-area > .headers-region > .tab {
    /* This is how it is done in Button, but the -1 inset caused a white line  */
    /* to appear beneath the tab, which looks bad, so it's taken out below.    */
/*    -fx-background-color: -fx-shadow-highlight-color, -fx-tab-border-color, -fx-inner-border, -fx-body-color;
    -fx-background-radius: 5 5 0 0, 5 5 0 0, 4 4 0 0, 3 3 0 0;
    -fx-background-insets: 0 0 -1 0, 0, 1, 2;*/
    -fx-background-insets: 0, 1, 2;
    -fx-background-radius: 5 5 0 0, 4 4 0 0, 3 3 0 0;
    -fx-padding: 0.083333em 0.5em 0.083333em 0.5em; /* 1 6 1 6 */
/*    -fx-text-fill: -fx-text-base-color;*/
}

.tab-pane > .tab-header-area > .headers-region > .tab:top {
    -fx-background-color: -fx-tab-border-color, -fx-inner-border, -fx-body-color;
}

.tab-pane > .tab-header-area > .headers-region > .tab:right {
    -fx-background-color: -fx-tab-border-color, -fx-inner-border-bottomup, -fx-body-color-bottomup;
}

.tab-pane > .tab-header-area > .headers-region > .tab:bottom {
    -fx-background-color: -fx-tab-border-color, -fx-inner-border-bottomup, -fx-body-color-bottomup;
}

.tab-pane > .tab-header-area > .headers-region > .tab:left {
    -fx-background-color: -fx-tab-border-color, -fx-inner-border, -fx-body-color;
}

.tab-pane > .tab-header-area > .headers-region > .tab:hover {
    -fx-color: -fx-hover-base;
}

.tab-pane > .tab-header-area > .headers-region > .tab:selected {
/*    -fx-background-color: white;*/

/*    -fx-background-color: -fx-tab-border-color, -fx-inner-border, -fx-body-color;
    -fx-background-radius: 5 5 0 0, 4 4 0 0, 3 3 0 0;
    -fx-background-insets: 0, 1 1 0 1, 2 2 0 2;*/
    -fx-background-color: -fx-tab-border-color, -fx-control-inner-background;
    -fx-background-insets: 0, 1 1 0 1;
    -fx-background-radius: 5 5 0 0, 4 4 0 0;
}

.tab-pane > .tab-header-area > .headers-region > .tab:disabled {
    -fx-opacity: -fx-disabled-opacity;
}

.tab-pane > .tab-header-area > .headers-region > .tab:disabled:hover {
    -fx-color: -fx-base;
    -fx-opacity: -fx-disabled-opacity;
}

.tab-pane > .tab-header-area > .tab-header-background {
    -fx-background-color: -fx-outer-border, -fx-inner-border, derive(-fx-color, -20%);
    -fx-effect: innershadow(two-pass-box , rgba(0,0,0,0.6) , 4, 0.0 , 0 , 0);
}

/*.tab-pane *.tab-header-area {*/
    /* I would like to use -fx-tab-border-color here, but for some reason it */
    /* just isn't the correct color, even though it works in :top above */
/*    -fx-background-color: -fx-tab-border-color, lightgray;*/
/*}*/

.tab-pane:top > .tab-header-area {
    -fx-background-insets: 0, 0 0 1 0;
    -fx-padding: 0.416667em 0.166667em 0.0em 0.833em; /* 5 2 0 10 */
}

.tab-pane:bottom > .tab-header-area {
    -fx-background-insets: 0, 1 0 0 0;
    -fx-padding: 0 0.166667em 0.416667em 0.833em; /* 0 2 5 0 */
}

.tab-pane:left > .tab-header-area {
    -fx-background-insets: 0, 0 1 0 0;
    -fx-padding: 0.833em 0.0em 0.166667em 0.416667em; /* 10 0 2 5 */
}

.tab-pane:right > .tab-header-area {
    -fx-background-insets: 0, 0 0 0 1;
    -fx-padding: 0.833em 0.416667em 0.166667em 0.0em; /* 10 5 2 0 */
}

.tab-pane > .tab-header-area > .headers-region {
    -fx-effect: dropshadow(two-pass-box , rgba(0,0,0,0.6) , 4, 0.0 , 0, 0);
}

/* TODO: scaling the shape seems to make it way too large */
.tab-pane > .tab-header-area > .headers-region > .tab > .tab-container > .tab-close-button {
    -fx-background-color: -fx-mark-color;
    -fx-shape: "M 0,0 H1 L 4,3 7,0 H8 V1 L 5,4 8,7 V8 H7 L 4,5 1,8 H0 V7 L 3,4 0,1 Z";
    -fx-scale-shape: false;
    -fx-effect: dropshadow(two-pass-box , rgba(255, 255, 255, 0.4), 1, 0.0 , 0, 1);
}

.tab-pane > .tab-header-area > .headers-region > .tab > .tab-container > .tab-close-button:hover {
    -fx-background-color: derive(-fx-mark-color, -30%);
}

/* CONTROL BUTTONS */
.tab-pane > .tab-header-area > .control-buttons-tab {
    -fx-background-color: -fx-tab-border-color, -fx-inner-border, -fx-body-color;
    -fx-background-insets: 0, 1, 2;
    -fx-background-radius: 5 5 0 0, 4 4 0 0, 3 3 0 0;
    -fx-padding: 0.083333em 0.25em 0.083333em 0.25em; /* 1 3 1 3 */
}

.tab-pane > .tab-header-area > .control-buttons-tab > .container > .tab-down-button {
    -fx-background-color: transparent;
    -fx-padding: 0.0em 0.416667em 0.0em 0.416667em; /* 0 5 0 5 */
}

.tab-pane > .tab-header-area > .control-buttons-tab > .container > .tab-down-button:hover {
    -fx-background-color: -fx-body-color;
    -fx-color: -fx-hover-base;
}

.tab-pane > .tab-header-area > .control-buttons-tab > .container > .tab-down-button .arrow {
    -fx-background-color: -fx-mark-highlight-color, -fx-mark-color;
    -fx-background-insets: 1 0 -1 0, 0;
    -fx-padding: 0.238083em 0.416667em 0.238083em 0.416667em; /* 2.857 5 2.857 5 */
    -fx-shape: "M 0 0 H 7 L 3.5 4 z";
}

/* FLOATING TABS CUSTOMISATION */
.tab-pane.floating > .tab-header-area > .tab-header-background {
    -fx-background-color: null;
}

.tab-pane.floating > .tab-header-area {
    -fx-background-color: null;
}

.tab-pane.floating > .tab-content-area {
    -fx-background-color: -fx-tab-border-color, -fx-control-inner-background;
    -fx-background-insets: 0, 1;
    -fx-background-radius: 5, 4;
}

.tab-pane.floating > .tab-header-area > .headers-region > .tab {
    -fx-background-color: -fx-tab-border-color, -fx-inner-border, -fx-body-color;
    -fx-background-insets: 0, 1, 2;
    -fx-background-radius: 5 5 0 0, 4 4 0 0, 3 3 0 0;
}

.tab-pane.floating  > .tab-header-area > .headers-region > .tab:selected {
    -fx-background-color: -fx-tab-border-color, -fx-control-inner-background;
    -fx-background-insets: 0 0 -1 0, 1 1 -1 1;
    -fx-background-radius: 5 5 0 0, 4 4 0 0;
}

/*.tab-pane:floating *.control-buttons-tab {
    -fx-padding: 0.083333em 0.25em 0.083333em 0.25em;
    -fx-background-color: -fx-tab-border-color, -fx-inner-border, -fx-body-color;
    -fx-background-radius: 5 5 0 0, 4 4 0 0, 3 3 0 0;
    -fx-background-insets: 0, 1 1 0 1, 2 2 0 2;
}*/




/* ====== CHART TOP LEVEL ITEMS =========================================================== */
.chart {
    -fx-padding: 5px;
}
.chart-content {
    -fx-padding: 10px;
}
.chart-title {
    -fx-font-size: 1.4em;
}
.chart-legend {
   -fx-background-color:  #cccccc, #eeeeee;
   -fx-background-insets: 0,1;
   -fx-background-radius: 6,5;
   -fx-padding: 6px;
}

/* ====== AXIS ============================================================================ */
.axis {
    -fx-tick-label-font: 0.833333em System; /* 10 pix */
    -fx-tick-label-fill: -fx-text-background-color;
}
.axis:top {
    -fx-border-color: transparent transparent #666666 transparent;
}
.axis:right {
    -fx-border-color: transparent transparent transparent #666666;
}
.axis:bottom {
    -fx-border-color: #666666 transparent transparent transparent;
}
.axis:left {
    -fx-border-color: transparent #666666 transparent transparent;
}
.axis-tick-mark {
    -fx-fill: null;
    -fx-stroke: #666666;
}
.axis-minor-tick-mark {
    -fx-fill: null;
    -fx-stroke: #AAAAAA;
}

.axis .text {
  -fx-font-smoothing-type: lcd;
}

/* ====== CHART PLOT BACKGROUND =========================================================== */
.chart-plot-background {
    -fx-background-color: #f5f5f5;
}
.chart-vertical-grid-lines {
    -fx-stroke: #dddddd;
}
.chart-horizontal-grid-lines {
    -fx-stroke: #dddddd;
}
.chart-alternative-column-fill {
    -fx-fill: #eeeeee;
    -fx-stroke: transparent;
    -fx-stroke-width: 0;
}
.chart-alternative-row-fill {
    -fx-fill: #eeeeee;
    -fx-stroke: transparent;
    -fx-stroke-width: 0;
}
.chart-vertical-zero-line {
    -fx-stroke: #999999;
}
.chart-horizontal-zero-line {
    -fx-stroke: #999999;
}
/* ====== SCATTER CHART =========================================================== */
.chart-symbol { /* solid circle */
    -fx-background-color: #f9d900;
    -fx-background-radius: 5px;
    -fx-padding: 5px;
}
.default-color1.chart-symbol { /* solid square */
    -fx-background-color: #a9e200;
    -fx-background-radius: 0;
}
.default-color2.chart-symbol { /* solid diamond */
    -fx-background-color: #22bad9;
    -fx-background-radius: 0;
    -fx-padding: 7px 5px 7px 5px;
    -fx-shape: "M5,0 L10,9 L5,18 L0,9 Z";
}
.default-color3.chart-symbol { /* cross */
    -fx-background-color: #0181e2;
    -fx-background-radius: 0;
    -fx-background-insets: 0;
    -fx-shape: "M2,0 L5,4 L8,0 L10,0 L10,2 L6,5 L10,8 L10,10 L8,10 L5,6 L2,10 L0,10 L0,8 L4,5 L0,2 L0,0 Z";
}
.default-color4.chart-symbol { /* solid triangle */
    -fx-background-color: #2f357f;
    -fx-background-radius: 0;
    -fx-background-insets: 0;
    -fx-shape: "M5,0 L10,8 L0,8 Z";
}
.default-color5.chart-symbol { /* hollow circle */
    -fx-background-color: #860061, white;
    -fx-background-insets: 0, 2;
    -fx-background-radius: 5px;
    -fx-padding: 5px;
}
.default-color6.chart-symbol { /* hollow square */
    -fx-background-color: #c62b00, white;
    -fx-background-insets: 0, 2;
    -fx-background-radius: 0;
}
.default-color7.chart-symbol { /* hollow diamond */
    -fx-background-color: #ff5700, white;
    -fx-background-radius: 0;
    -fx-background-insets: 0, 2.5;
    -fx-padding: 7px 5px 7px 5px;
    -fx-shape: "M5,0 L10,9 L5,18 L0,9 Z";
}

/* ====== LINE CHART =========================================================== */
.chart-line-symbol {
    -fx-background-color: #f9d900, white;
    -fx-background-insets: 0, 2;
    -fx-background-radius: 5px;
    -fx-padding: 5px;
}
.chart-series-line {
    -fx-stroke: #f9d900;
    -fx-stroke-width: 4px;
    -fx-effect: dropshadow( two-pass-box , rgba(0,0,0,0.3) , 8, 0.0 , 0 , 3 );
}
.default-color0.chart-line-symbol { -fx-background-color: #f9d900, white; }
.default-color1.chart-line-symbol { -fx-background-color: #a9e200, white; }
.default-color2.chart-line-symbol { -fx-background-color: #22bad9, white; }
.default-color3.chart-line-symbol { -fx-background-color: #0181e2, white; }
.default-color4.chart-line-symbol { -fx-background-color: #2f357f, white; }
.default-color5.chart-line-symbol { -fx-background-color: #860061, white; }
.default-color6.chart-line-symbol { -fx-background-color: #c62b00, white; }
.default-color7.chart-line-symbol { -fx-background-color: #ff5700, white; }
.default-color0.chart-series-line { -fx-stroke: #f9d900; }
.default-color1.chart-series-line { -fx-stroke: #a9e200; }
.default-color2.chart-series-line { -fx-stroke: #22bad9; }
.default-color3.chart-series-line { -fx-stroke: #0181e2; }
.default-color4.chart-series-line { -fx-stroke: #2f357f; }
.default-color5.chart-series-line { -fx-stroke: #860061; }
.default-color6.chart-series-line { -fx-stroke: #c62b00; }
.default-color7.chart-series-line { -fx-stroke: #ff5700; }

/* ====== AREA CHART =========================================================== */
.chart-area-symbol {
    -fx-background-color: #f9d900, white;
    -fx-background-insets: 0, 1;
    -fx-background-radius: 4px; /* makes sure this remains circular */
    -fx-padding: 3px;
}
.default-color0.chart-area-symbol { -fx-background-color: #f9d900, white; }
.default-color1.chart-area-symbol { -fx-background-color: #a9e200, white; }
.default-color2.chart-area-symbol { -fx-background-color: #22bad9, white; }
.default-color3.chart-area-symbol { -fx-background-color: #0181e2, white; }
.default-color4.chart-area-symbol { -fx-background-color: #2f357f, white; }
.default-color5.chart-area-symbol { -fx-background-color: #860061, white; }
.default-color6.chart-area-symbol { -fx-background-color: #c62b00, white; }
.default-color7.chart-area-symbol { -fx-background-color: #ff5700, white; }
.chart-series-area-line {
    -fx-stroke: #f9d900;
    -fx-stroke-width: 1px;
}
.default-color0.chart-series-area-line { -fx-stroke: #c2a902; }
.default-color1.chart-series-area-line { -fx-stroke: #88b501; }
.default-color2.chart-series-area-line { -fx-stroke: #22bad9; }
.default-color3.chart-series-area-line { -fx-stroke: #0181e2; }
.default-color4.chart-series-area-line { -fx-stroke: #2f357f; }
.default-color5.chart-series-area-line { -fx-stroke: #860061; }
.default-color6.chart-series-area-line { -fx-stroke: #c62b00; }
.default-color7.chart-series-area-line { -fx-stroke: #ff5700; }
.chart-series-area-fill {
    -fx-stroke: null;
    -fx-fill: #f9d90044;
}
.default-color0.chart-series-area-fill { -fx-fill: #f9d90044; }
.default-color1.chart-series-area-fill { -fx-fill: #a9e20044; }
.default-color2.chart-series-area-fill { -fx-fill: #22bad944; }
.default-color3.chart-series-area-fill { -fx-fill: #0181e244; }
.default-color4.chart-series-area-fill { -fx-fill: #2f357f44; }
.default-color5.chart-series-area-fill { -fx-fill: #86006144; }
.default-color6.chart-series-area-fill { -fx-fill: #c62b0044; }
.default-color7.chart-series-area-fill { -fx-fill: #ff570044; }
.area-legend-symbol {
    -fx-padding: 6px;
    -fx-background-radius: 6px; /* makes sure this remains circular */
    -fx-background-insets: 0, 3;
}
/* ====== BUBBLE CHART =========================================================== */
.bubble-legend-symbol {
    -fx-background-radius: 8px;
    -fx-padding: 8px;
}
.chart-bubble {
    -fx-bubble-fill: #f9d900;
    -fx-background-color: radial-gradient(center 50% 50%, radius 80%, derive(-fx-bubble-fill,20%), derive(-fx-bubble-fill,-30%));
}
.default-color0.chart-bubble { -fx-bubble-fill: #f9d900aa; }
.default-color1.chart-bubble { -fx-bubble-fill: #a9e200aa; }
.default-color2.chart-bubble { -fx-bubble-fill: #22bad9aa; }
.default-color3.chart-bubble { -fx-bubble-fill: #0181e2aa; }
.default-color4.chart-bubble { -fx-bubble-fill: #2f357faa; }
.default-color5.chart-bubble { -fx-bubble-fill: #860061aa; }
.default-color6.chart-bubble { -fx-bubble-fill: #c62b00aa; }
.default-color7.chart-bubble { -fx-bubble-fill: #ff5700aa; }

/* ====== BAR CHART =========================================================== */
/* TODO flip gradient vertical for negative bars */
.chart-bar {
    -fx-bar-fill: #22bad9;
    -fx-background-color: linear-gradient(derive(-fx-bar-fill,-30%), derive(-fx-bar-fill,-40%)),
                          linear-gradient(derive(-fx-bar-fill,80%), derive(-fx-bar-fill, 0%)),
                          linear-gradient(derive(-fx-bar-fill,30%), derive(-fx-bar-fill,-10%));
    -fx-background-insets: 0,1,2;
    -fx-background-radius: 5 5 0 0, 4 4 0 0, 3 3 0 0;
}

.negative.chart-bar {
   -fx-background-color: linear-gradient(to top, derive(-fx-bar-fill,-30%), derive(-fx-bar-fill,-40%)),
                          linear-gradient(to top, derive(-fx-bar-fill, 80%), derive(-fx-bar-fill,0%)),
                          linear-gradient(to top, derive(-fx-bar-fill,30%), derive(-fx-bar-fill,-10%));
   -fx-background-radius: 0 0 5 5, 0 0 4 4, 0 0 3 3;
}
.bar-chart:horizontal .chart-bar, .stacked-bar-chart:horizontal .chart-bar {
    -fx-background-color: linear-gradient(to left, derive(-fx-bar-fill,-30%), derive(-fx-bar-fill,-40%)),
                          linear-gradient(to left, derive(-fx-bar-fill,80%), derive(-fx-bar-fill, 0%)),
                          linear-gradient(to left, derive(-fx-bar-fill,30%), derive(-fx-bar-fill,-10%));
    -fx-background-radius: 0 5 5 0, 0 4 4 0, 0 3 3 0;
}
.bar-chart:horizontal .negative.chart-bar, .stacked-bar-chart:horizontal .negative.chart-bar {
    -fx-background-color: linear-gradient(to right, derive(-fx-bar-fill,-30%), derive(-fx-bar-fill,-40%)),
                          linear-gradient(to right, derive(-fx-bar-fill, 80%), derive(-fx-bar-fill, 0%)),
                          linear-gradient(to right, derive(-fx-bar-fill,30%), derive(-fx-bar-fill,-10%));
    -fx-background-radius: 5 0 0 5, 4 0 0 4, 3 0 0 3;
}
.default-color0.chart-bar { -fx-bar-fill: #f9d900; }
.default-color1.chart-bar { -fx-bar-fill: #a9e200; }
.default-color2.chart-bar { -fx-bar-fill: #22bad9; }
.default-color3.chart-bar { -fx-bar-fill: #0181e2; }
.default-color4.chart-bar { -fx-bar-fill: #2f357f; }
.default-color5.chart-bar { -fx-bar-fill: #860061; }
.default-color6.chart-bar { -fx-bar-fill: #c62b00; }
.default-color7.chart-bar { -fx-bar-fill: #ff5700; }
.bar-legend-symbol {
    -fx-padding: 8px;
}
/* ====== PIE CHART ============================================================== */
.chart-pie {
    -fx-pie-color: #2f357f;
    -fx-background-color: radial-gradient(radius 100%, derive(-fx-pie-color,55%), derive(-fx-pie-color,-20%));
    -fx-background-insets: 0;
    -fx-border-color: derive(-fx-pie-color,-30%);
}
.chart-pie-label {
    -fx-padding: 3px;
}
.chart-pie-label-line {
    -fx-stroke: #aaaaaa;
    -fx-fill: #aaaaaa;
}
.default-color0.chart-pie { -fx-pie-color: #f9d900; }
.default-color1.chart-pie { -fx-pie-color: #a9e200; }
.default-color2.chart-pie { -fx-pie-color: #22bad9; }
.default-color3.chart-pie { -fx-pie-color: #0181e2; }
.default-color4.chart-pie { -fx-pie-color: #2f357f; }
.default-color5.chart-pie { -fx-pie-color: #860061; }
.default-color6.chart-pie { -fx-pie-color: #c62b00; }
.default-color7.chart-pie { -fx-pie-color: #ff5700; }
.negative.chart-pie {
    -fx-pie-color: transparent;
    -fx-background-color: white;
}
.pie-legend-symbol.chart-pie {
    -fx-background-radius: 8px;
    -fx-padding: 8px;
    -fx-border-color: null;
}

/* -------------- CODE  FOR THE NON-EDITABLE COMBO-BOX -------------- */

/* ------- MAIN BUTTON ------- */
.combo-box-base  {
    -fx-background-color: -fx-shadow-highlight-color, -fx-outer-border, -fx-inner-border, -fx-body-color;
    -fx-background-radius: 5, 5, 4, 3;
    -fx-background-insets: 0 0 -1 0, 0, 1, 2;
    -fx-padding: 0;
}

.combo-box-base:hover {
    -fx-color: -fx-hover-base;
}

/*------- THIS SPECIFIES THE BUTTON COLOR WHEN THE POPUP MENU IS SHOWING -------*/
.combo-box-base:showing {
    -fx-color: -fx-pressed-base;
}

.combo-box-base:focused {
    -fx-background-color: -fx-focus-color, -fx-outer-border, -fx-inner-border, -fx-body-color;
    -fx-background-radius: 6.4, 4, 5, 3;
    -fx-background-insets: -1.4, 0, 1, 2;
}

.combo-box-base:disabled {
    -fx-opacity: .4;
}

/* ------- OPEN BUTTON ------- */
.combo-box-base > .arrow-button {
    -fx-background-color: -fx-outer-border, -fx-inner-border, -fx-body-color;
    -fx-background-insets: 0, 1, 2;
    -fx-background-radius: 0 5 5 0, 0 4 4 0, 0 3 3 0;
    -fx-padding: 0.5em 0.416667em 0.5em 0.416667em; /* 6 5 6 5  */
}
/*    -fx-background-color: null;
    -fx-background-insets: 0, 1, 2;
    -fx-background-radius: 0 5 5 0, 0 4 4 0, 0 3 3 0;
    -fx-padding: 0.5em 0.416667em 0.5em 0.416667em;  6 5 6 5 
}*/
/*.combo-box-base.split-button .arrow-button {
    -fx-background-color: -fx-outer-border, -fx-inner-border, -fx-body-color;
    -fx-background-insets: 0, 1, 2;
    -fx-background-radius: 0 5 5 0, 0 4 4 0, 0 3 3 0;
    -fx-padding: 0.5em 0.416667em 0.5em 0.416667em;  6 5 6 5 
}*/

/* ------- ARROW* ------- */
.combo-box-base > .arrow-button > .arrow,
.web-view .form-select-button .arrow {
    -fx-background-insets: 1 0 -1 0, 0;
    -fx-background-color: -fx-mark-highlight-color, -fx-mark-color;
    -fx-padding: 0.166667em 0.333333em 0.166667em 0.333333em; /* 2 4 2 4 */
    -fx-shape: "M 0 0 h 7 l -3.5 4 z";
}

.web-view .form-select-button {
    -fx-background-radius: 2, 2, 1, 0;
    -fx-background-insets: 2 2 1 2, 2, 3, 4;
}

/* ------- POPUP MENU ------- */
/* --- .combo-box .popup-menu, .combo-box .menu-item, .combo-box .popup-menu .menu-item-radio
all inherit from Menu Control's popup-menu. --- */


/* -------------- CODE  FOR THE EDITABLE COMBO-BOX -------------- */

/* ------- TEXTBOX SEGMENT OF COMBO BOX ------- */
/*--- The editable ComboBox TextBox inherits its properties from the TextBox Control.
Only the properties with values that are different from the TextBox are specified here. ---*/

.combo-box-base:editable > .text-field {
    -fx-padding: 3 5 2 5;
    -fx-background-radius: 4 5 5 4, 3 4 4 3, 2 3 3 2;
    -fx-background-insets: 0 0 -1 0, 0, 1;
    -fx-vpos: CENTER;
    -fx-content-display: LEFT;
}

.combo-box-base:editable > .text-field:focused {
    -fx-background-color: -fx-focus-color, -fx-outer-border, -fx-control-inner-background;
    -fx-background-radius: 5.4, 3, 2;
    -fx-background-insets: -1.4, 0, 1;
}

.combo-box-base:editable:focused {
    -fx-background-color: -fx-shadow-highlight-color, -fx-outer-border, -fx-inner-border, -fx-control-inner-background;
    -fx-background-radius: 5, 5, 4, 3;
    -fx-background-insets: 0 0 -1 0, 0, 1, 2;
}

/* -------------- STYLES FOR THE DEFAULT LISTVIEW-BASED COMBOBOX ------------- */

/* Customie the ListCell that appears in the ComboBox button itself */
.combo-box > .list-cell {
    -fx-background: transparent;
    -fx-background-color: transparent;
    -fx-text-fill: -fx-text-base-color;
    -fx-padding: 3 0 2 7;
    -fx-cell-size: 1.7500em; /* 21 */
}

.combo-box-popup > .list-view {
    -fx-background-color: -fx-box-border, -fx-control-inner-background;
    -fx-background-insets: 0, 1;
    -fx-effect: dropshadow( three-pass-box , rgba(0,0,0,0.6) , 8, 0.0 , 0 , 0 );
}

.combo-box-popup > .list-view > .virtual-flow > .clipped-container > .sheet > .list-cell {
    -fx-padding: 4 0 4 5;
    
    /* No alternate highlighting */
    -fx-background-color: -fx-control-inner-background;
}

.combo-box-popup > .list-view > .virtual-flow > .clipped-container > .sheet > .list-cell:filled:selected, 
.combo-box-popup  > .list-view > .virtual-flow > .clipped-container > .sheet > .list-cell:filled:selected:hover {
    -fx-background: -fx-accent;
    -fx-background-color: -fx-selection-bar;
    -fx-text-fill: -fx-selection-bar-text;
}

.combo-box-popup  > .list-view > .virtual-flow > .clipped-container > .sheet > .list-cell:filled:hover {
    -fx-background-color: -fx-cell-hover-color;
    -fx-text-fill: -fx-text-inner-color;
}

/* -------------------------- STYLES FOR THE COLOR-PICKER CONTROL ----- */

.color-picker > .arrow-button {
    -fx-background-color: null;
    -fx-background-insets: 0, 1, 2;
    -fx-background-radius: 0 5 5 0, 0 4 4 0, 0 3 3 0;
    -fx-padding: 0.5em 0.416667em 0.5em 0.416667em; /* 6 5 6 5 */
}

.color-picker > .color-picker-label > .text {
    -fx-padding: 0.0em 0.833333em 0.0em 0.0em;  /* 0 10 0 0 */
}

.color-picker > .split-button > .arrow-button {
    -fx-background-color: -fx-outer-border, -fx-inner-border, -fx-body-color;
    -fx-background-insets: 0, 1, 2;
    -fx-background-radius: 0 5 5 0, 0 4 4 0, 0 3 3 0;
    -fx-padding: 0.5em 0.416667em 0.5em 0.416667em; /* 6 5 6 5 */
}

.color-picker:hover {
    -fx-color: -fx-base;
}

.color-picker > .split-button > .arrow-button:hover {
    -fx-color: -fx-hover-base;
}

.color-picker > .split-button > .color-picker-label:hover {
     -fx-color: -fx-hover-base;
}

.color-picker > .color-picker-label > .picker-color {
    -fx-padding: 4;
    -fx-background-color: null;
}

.color-picker > .color-picker-label > .picker-color > .picker-color-rect {
    -fx-stroke: -fx-pressed-base;
}

.color-palette {
     -fx-background-color:
        derive(-fx-color,-40%),
        derive(-fx-color,100%),
        linear-gradient(to bottom, 
        derive(-fx-color,100%) 0%, 
        derive(-fx-color,50%) 12%, 
        derive(-fx-color,65%) 88%, 
        derive(-fx-color,23%) 100%);
    -fx-background-insets: 0, 1, 2;
    -fx-background-radius: 0 6 6 6, 0 5 5 5, 0 4 4 4;
    -fx-padding: 15 15 15 15;
    -fx-effect: dropshadow( three-pass-box , rgba(0,0,0,0.6) , 8, 0.0 , 0 , 0 );
}

.color-palette > .color-picker-grid > .color-square > .color-rect {
    -fx-stroke: black;
    -fx-stroke-width: 0.4;
    -fx-border-color: black;
}

.color-palette > .color-picker-grid {
    -fx-border-color: black;
}

.color-palette > .color-picker-grid > .color-square {
    -fx-background-color: transparent;
    -fx-background-insets: -1, 0;   
    -fx-padding: 0.5;
    -fx-border: black;
}
/* the color over which the user is hovering */
.color-palette > .color-picker-grid > .color-square:focused, 
.color-palette > .color-picker-grid > .color-square:selected:focused {
    -fx-background-color: -fx-focus-color;
}

/* the currently selected color */
.color-palette > .color-picker-grid > .color-square:selected {
/*    -fx-background-color: derive(-fx-base, -27%)  #989898 , white, derive(-fx-base, -59%)  #555555 ;*/
    -fx-background-color: black;
} 

.color-palette > .separator > .line {
    -fx-background-color: -fx-pressed-base;
/*    -fx-background-color: white;*/
    -fx-padding: 6 0 0 0;
    -fx-background-insets: 4 -10 0 -10,5 -10 0 -10;
    -fx-border-style: none;
    -fx-border-color: null;
}

.custom-color-dialog > .color-rect-pane {
    -fx-padding: 15 8 15 15;
/*    -fx-background-color: -fx-background;*/
}

.custom-color-dialog > .controls-pane {
    -fx-padding: 15 15 15 0;
/*    -fx-background-color: -fx-background;*/
}
.custom-color-dialog  {
    -fx-background-color: -fx-background;
}
/* -------- Toggle Button ---------------- */
.custom-color-dialog .controls-pane .toggle-button {
    -fx-background-radius: 4, 4, 3, 2;
    -fx-padding: 3 6 3 6;
}

.custom-color-dialog .controls-pane .toggle-button:focused {
    -fx-background-color:
        rgba(23,134,248,0.2),
        -fx-focus-color,
        -fx-inner-border,
        -fx-body-color;
}
.custom-color-dialog .controls-pane .toggle-button:selected Text {
    -fx-effect: dropshadow( one-pass-box , rgba(0,0,0,0.9) , 2, 0.0 , 0 , 1 );
}

.custom-color-dialog .controls-pane .toggle-button:selected {
    -fx-background-color:
        -fx-shadow-highlight-color,
        linear-gradient( to bottom, derive(-fx-color,-90%) 0%, derive(-fx-color,-60%) 100% ),        
        linear-gradient( to bottom, derive(-fx-color,-60%) 0%, derive(-fx-color,-35%) 50%, derive(-fx-color,-30%) 98%, derive(-fx-color,-50%) 100% ),    
        linear-gradient( to right, rgba(0,0,0,0.3) 0%, rgba(0,0,0,0) 10%, rgba(0,0,0,0) 90%, rgba(0,0,0,0.3) 100% );
    -fx-background-insets: 0 0 -1 0, 0, 1, 1;
    /* TODO: -fx-text-fill should be derived */
    -fx-text-fill: -fx-light-text-color;
}
.custom-color-dialog .controls-pane #toggle-button-left {
    -fx-background-radius: 3 0 0 3;
    -fx-background-insets: 0 0 -1 0, 0, 1 0 1 1, 2 0 2 2;
    -fx-border-color: transparent -fx-outer-border transparent transparent;
    -fx-border-insets: 4 0 4 0;
    -fx-padding: -2 8 -2 8;
}
.custom-color-dialog .controls-pane #toggle-button-left:focused {
	-fx-background-radius: 3 0 0 3;
	-fx-background-insets: -1.4 0 -1.4 -1.4, 0 0 0 0, 1, 2;
	-fx-border-color: transparent;
}
.custom-color-dialog .controls-pane #toggle-button-left:selected, .controls-pane #toggle-button-left:selected:focused {
        -fx-background-insets: 0 0 -1 0, 0, 1 0 1 1, 1 0 1 1;
	-fx-border-color: transparent;
}
.custom-color-dialog .controls-pane #toggle-button-center {
	-fx-background-radius: 0;
        -fx-background-insets: 0;
	-fx-background-insets: 0 0 -1 0, 0, 1 0 1 0, 2 0 2 0;
	-fx-border-color: transparent -fx-outer-border transparent transparent;
        -fx-border-insets: 4 0 4 0;
	-fx-padding: -2 8 -2 8;
}
.custom-color-dialog .controls-pane #toggle-button-center:focused {
	-fx-background-radius: 0;
	-fx-background-insets: -1.4 0 -1.4 -1, 0 0 0 -1, 1 1 1 0, 2 2 2 1;
	-fx-border-color: transparent;
}
.custom-color-dialog .controls-pane #toggle-button-center:selected, .controls-pane #toggle-button-center:selected:focused {
	-fx-background-insets: -1.4 0 -1.4 -1, 0 0 0 -1, 1 1 1 0, 1 1 1 0;
	-fx-border-color: transparent;
}

.custom-color-dialog .controls-pane #toggle-button-right {
	-fx-background-radius: 0 3 3 0;
    -fx-background-insets: 0 0 -1 0, 0, 1 1 1 0, 2 2 2 0;
	-fx-padding: 3 8 3 8;
}
.custom-color-dialog .controls-pane #toggle-button-right:focused {
	-fx-background-radius: 0 3 3 0;
	-fx-background-insets: -1.4 -1.4 -1.4 -1, 0 0 0 -1, 1 1 1 0, 2 2 2 1;
}
.custom-color-dialog .controls-pane #toggle-button-right:selected, .controls-pane #toggle-button-right:selected:focused {
	-fx-background-insets: -1.4 -1.4 -1.4 -1, 0 0 0 -1, 1 1 1 0, 1 1 1 0;
}

.custom-color-dialog .controls-pane .current-new-color-grid #transparent-current, .controls-pane .current-new-color-grid #transparent-new {
    -fx-background-image: url("pattern-transparent.png"); 
    -fx-background-repeat: repeat;
    -fx-background-size: auto;
    -fx-padding: 9 64 9 64;
}

.custom-color-dialog .controls-pane .customcolor-controls-background {
    -fx-background-color: -fx-text-box-border, -fx-text-box-border, -fx-control-inner-background;
    -fx-background-insets: 0, 1, 2;
    -fx-background-radius: 3, 2, 2;
    -fx-padding: 3 5 3 5;
}

.custom-color-dialog .controls-pane .alpha-settings .text-field {
/*    -fx-background-color: -fx-shadow-highlight-color, -fx-text-box-border, -fx-control-inner-background;*/
    -fx-background-color: -fx-text-box-border, -fx-control-inner-background;
    -fx-background-insets: 0, 1;
    -fx-background-radius: 3, 2;
    -fx-padding: 3 5 3 5;
    -fx-text-fill: -fx-text-inner-color;
    -fx-prompt-text-fill: derive(-fx-control-inner-background,-30%);
    -fx-cursor: text;
}

.custom-color-dialog .controls-pane .current-new-color-grid .label {
    -fx-padding: 0 0 0 5;
}

.custom-color-dialog .input-field {
    -fx-background-color: -fx-shadow-highlight-color, -fx-text-box-border, -fx-control-inner-background;
    -fx-background-insets: 0, 1, 2;
    -fx-background-radius: 3, 2, 2;
    -fx-padding: 3 5 3 5;
    -fx-prompt-text-fill: derive(-fx-control-inner-background,-30%);
    -fx-cursor: text;
}

.custom-color-dialog .input-field:focused {
    -fx-background-color: -fx-focus-color, -fx-text-box-border, -fx-control-inner-background;
    -fx-background-insets: -0.4, 1, 2;
    -fx-background-radius: 3.4, 2, 2;
}

.custom-color-dialog .input-field:disabled {
    -fx-opacity: -fx-disabled-opacity;
}

.custom-color-dialog .integer-field {
    -fx-background-color: -fx-shadow-highlight-color, -fx-text-box-border, -fx-control-inner-background;
    -fx-background-insets: 0, 1, 2;
    -fx-background-radius: 3, 2, 2;
    -fx-padding: 3 5 3 5;
    -fx-prompt-text-fill: derive(-fx-control-inner-background,-30%);
    -fx-cursor: text;
}

.custom-color-dialog .integer-field:focused {
    -fx-background-color: -fx-focus-color, -fx-text-box-border, -fx-control-inner-background;
    -fx-background-insets: -0.4, 1, 2;
    -fx-background-radius: 3.4, 2, 2;
}

/*.integer-field:disabled {
    -fx-opacity: -fx-disabled-opacity;
}*/

.custom-color-dialog .double-field {
    -fx-background-color: -fx-shadow-highlight-color, -fx-text-box-border, -fx-control-inner-background;
    -fx-background-insets: 0, 1, 2;
    -fx-background-radius: 3, 2, 2;
    -fx-padding: 3 5 3 5;
    -fx-prompt-text-fill: derive(-fx-control-inner-background,-30%);
    -fx-cursor: text;
}

.custom-color-dialog .double-field:focused {
    -fx-background-color: -fx-focus-color, -fx-text-box-border, -fx-control-inner-background;
    -fx-background-insets: -0.4, 1, 2;
    -fx-background-radius: 3.4, 2, 2;
}

.custom-color-dialog .double-field:disabled {
    -fx-opacity: -fx-disabled-opacity;
}


.custom-color-dialog .webcolor-field {
    -fx-background-color: -fx-shadow-highlight-color, -fx-text-box-border, -fx-control-inner-background;
    -fx-background-insets: 0, 1, 2;
    -fx-background-radius: 3, 2, 2;
    -fx-padding: 3 5 3 5;
    -fx-prompt-text-fill: derive(-fx-control-inner-background,-30%);
    -fx-cursor: text;
}

.custom-color-dialog .webcolor-field:focused {
    -fx-background-color: -fx-focus-color, -fx-text-box-border, -fx-control-inner-background;
    -fx-background-insets: -0.4, 1, 2;
    -fx-background-radius: 3.4, 2, 2;
}

.custom-color-dialog .webcolor-field:disabled {
    -fx-opacity: -fx-disabled-opacity;
}


/* -------------------------- STYLES FOR PAGINATION CONTROL ----- */
.pagination {
    -fx-padding: 0;        
    -fx-arrows-visible: true;
    -fx-tooltip-visible: true;
    -fx-page-information-visible: true;
    -fx-page-information-alignment: bottom;        
}
.pagination > .page {
    -fx-background-color: transparent;
}

.pagination > .pagination-control {
    -fx-background-color: transparent;    
    -fx-padding: 0.833333em 0em 0.833333em 0em;
}

.pagination > .pagination-control > .control-box {
    -fx-spacing: 4;
    -fx-alignment: center;
}

.pagination > .pagination-control > .control-box > .left-arrow-button{
    -fx-background-radius: 0;
    -fx-padding: 0.166667em 0.416em 0.25em 0.333em;
}
.pagination > .pagination-control > .control-box > .right-arrow-button {
    -fx-background-radius: 0;
    -fx-padding: 0.166667em 0.333em 0.25em 0.416em;
}

.pagination > .pagination-control .left-arrow {
    -fx-background-color: -fx-mark-highlight-color, -fx-mark-color;
    -fx-background-insets: 1 0 -1 0, 0;
    -fx-padding: 0.375em 0.291em 0.375em 0.291em;
    -fx-shape: "M 0 0 L -13 7 L 0 13 z";
    -fx-scale-shape: true;
}

.pagination > .pagination-control .right-arrow {
    -fx-background-color: -fx-mark-highlight-color, -fx-mark-color;
    -fx-background-insets: 1 0 -1 0, 0;
    -fx-padding: 0.375em 0.291em 0.375em 0.291em;
    -fx-shape: "M 0 0 L 13 7 L 0 13 z";
    -fx-scale-shape: true;
}

.pagination > .pagination-control > .control-box > .bullet-button {   
   -fx-background-radius: 0, 4em, 4em, 4em, 4em;
   -fx-padding: 0.333em;
   
   -fx-background-color: transparent, -fx-shadow-highlight-color, -fx-outer-border, -fx-inner-border, -fx-body-color;
   -fx-background-insets: 0, 4 4 3 4,  5,  6,  7;
}

.pagination > .pagination-control > .control-box > .bullet-button:selected {   
    -fx-base: -fx-accent;
}

.pagination.bullet > .pagination-control > .control-box > .left-arrow-button, 
.pagination.bullet > .pagination-control > .control-box > .right-arrow-button {
    -fx-background-radius: 4em;
}

.pagination > .pagination-control > .control-box > .number-button {
    -fx-background-radius: 0;
    -fx-padding: 0.166667em 0.25em 0.25em 0.333em;
    -fx-background-color: -fx-shadow-highlight-color, -fx-outer-border, -fx-inner-border, -fx-body-color;
}

.pagination > .pagination-control > .control-box > .number-button:selected {   
    -fx-base: -fx-accent;
}
.pagination > .pagination-control > .page-information {   
    -fx-padding: 0.416em 0 0 0;
}


/*******************************************************************************
 *                                                                             *
 * TreeTableView                                                               *
<<<<<<< HEAD
 *                                                                             *
 ******************************************************************************/
=======
 * Note: A lot of the CSS for TreeTableView is included with the TreeView and  *
 * TableView CSS styles elsewhere in caspian.css (as they are the same, just   *
 * targeting different CSS style classes).                                     *
 ******************************************************************************/

.tree-table-view {
    -fx-skin: "com.sun.javafx.scene.control.skin.TreeTableViewSkin";
    -fx-background-color: -fx-box-border, -fx-control-inner-background;
    -fx-background-insets: 0,1;

    /* There is some oddness if padding is in em values rather than pixels,
       in particular, the left border of the control doesn't show. */
    -fx-padding: 1; /* 0.083333em; */

    /* Constants used throughout the tableview.
     * TODO: Should these be derived from the palette in .scene?
     */
    -fx-table-header-border-color: #959595;
/*    -fx-table-header-background-color: linear (0%,0%) to (0%,100%) stops (80%, #bbbbbb) (10%, #f6f6f6);*/
    -fx-table-cell-border-color: #bbbbbb;
}

.tree-table-row-cell {
    -fx-skin: "com.sun.javafx.scene.control.skin.TreeTableRowSkin";
    -fx-background-color: -fx-control-inner-background;
    -fx-padding: 0.0em; /* 0 */
    -fx-text-fill: -fx-text-inner-color;
}

.tree-table-cell {
    -fx-skin: "com.sun.javafx.scene.control.skin.TreeTableCellSkin";
    -fx-padding: 0.166667em; /* 2px, plus border adds 1px */

    -fx-background-color: transparent;
    -fx-border-color: transparent -fx-table-cell-border-color transparent transparent;
    -fx-border-width: 0.083333em; /* 1 */
    -fx-cell-size: 2.0em; /* 24 */
    -fx-text-fill: -fx-text-inner-color;
}


/*******************************************************************************
 *                                                                             *
 * TreeTableView cell spanning                                                 *
 *                                                                             *
 ******************************************************************************/

.cell-span-tree-table-view > .virtual-flow > .clipped-container > .sheet > .tree-table-row-cell {
    -fx-background-color: transparent;
} 

/* All table-row-cells - we don't care if they are even or odd */
.cell-span-tree-table-view > .virtual-flow > .clipped-container > .sheet > .tree-table-row-cell > .tree-table-cell {
    -fx-background-color: -fx-table-cell-border-color, -fx-control-inner-background;
    -fx-background-insets: 0, 0 1 0 0;
    -fx-alignment: center;
}

/** Selection styles */
/*.cell-span-table-view > .virtual-flow > .clipped-container > .sheet > .table-row-cell > .table-cell:focused:selected, */
.cell-span-tree-table-view:row-selection > .virtual-flow > .clipped-container > .sheet > .tree-table-row-cell:filled:selected > .tree-table-cell,
.cell-span-tree-table-view:row-selection > .virtual-flow > .clipped-container > .sheet > .tree-table-row-cell:filled:focused:selected > .tree-table-cell,
.cell-span-tree-table-view:row-selection > .virtual-flow > .clipped-container > .sheet > .tree-table-row-cell:filled:focused:selected:hover > .tree-table-cell,
.cell-span-tree-table-view:cell-selection > .virtual-flow > .clipped-container > .sheet > .tree-table-row-cell > .tree-table-cell:filled:selected,
.cell-span-tree-table-view:cell-selection > .virtual-flow > .clipped-container > .sheet > .tree-table-row-cell > .tree-table-cell:filled:focused:selected,
.cell-span-tree-table-view:cell-selection > .virtual-flow > .clipped-container > .sheet > .tree-table-row-cell > .tree-table-cell:filled:focused:selected:hover{
    -fx-background-color: -fx-focus-color, -fx-cell-focus-inner-border, -fx-selection-bar;
    -fx-background-insets: 0 1 0 0, 1 2 1 1, 2 3 2 2;
    -fx-background: -fx-accent;
    -fx-text-fill: -fx-selection-bar-text;
}


/** Hover styles */
/** --- Row selection mode hover */
.cell-span-tree-table-view:row-selection > .virtual-flow > .clipped-container > .sheet > .tree-table-row-cell:filled:hover > .tree-table-cell { 
    -fx-background-color: -fx-table-cell-border-color, -fx-cell-hover-color;
    -fx-background-insets: 0, 0 0 1 0;
    -fx-text-fill: -fx-text-inner-color;
}

.cell-span-tree-table-view:row-selection > .virtual-flow > .clipped-container > .sheet > .tree-table-row-cell:filled:focused:hover > .tree-table-cell { 
    -fx-background-color: -fx-table-cell-border-color, -fx-focus-color, -fx-cell-focus-inner-border, -fx-cell-hover-color;
    -fx-background-insets: 0, 0 0 1 0, 1 1 2 1, 2 2 3 2, 3 3 4 3;
    -fx-text-fill: -fx-text-inner-color;
}

/** --- Cell selection mode hover */
.cell-span-tree-table-view:cell-selection > .virtual-flow > .clipped-container > .sheet > .tree-table-row-cell:filled > .tree-table-cell:hover{
    -fx-background-color: -fx-table-cell-border-color, -fx-cell-hover-color;
    -fx-text-fill: -fx-text-inner-color;
    -fx-background-insets: 0, 0 0 1 0;
}

.cell-span-tree-table-view:cell-selection > .virtual-flow > .clipped-container > .sheet > .tree-table-row-cell:filled > .tree-table-cell:focused:hover{
    -fx-background-color: -fx-focus-color, -fx-cell-focus-inner-border, -fx-cell-hover-color;
    -fx-background-insets: 0 1 0 0, 1 2 1 1, 2 3 2 2;
    -fx-text-fill: -fx-text-inner-color;
}
/** End of hover styles */
>>>>>>> 76d5eda6
<|MERGE_RESOLUTION|>--- conflicted
+++ resolved
@@ -3527,17 +3527,11 @@
 /*******************************************************************************
  *                                                                             *
  * TreeTableView                                                               *
-<<<<<<< HEAD
- *                                                                             *
- ******************************************************************************/
-=======
  * Note: A lot of the CSS for TreeTableView is included with the TreeView and  *
  * TableView CSS styles elsewhere in caspian.css (as they are the same, just   *
  * targeting different CSS style classes).                                     *
  ******************************************************************************/
 
-.tree-table-view {
-    -fx-skin: "com.sun.javafx.scene.control.skin.TreeTableViewSkin";
     -fx-background-color: -fx-box-border, -fx-control-inner-background;
     -fx-background-insets: 0,1;
 
@@ -3551,10 +3545,7 @@
     -fx-table-header-border-color: #959595;
 /*    -fx-table-header-background-color: linear (0%,0%) to (0%,100%) stops (80%, #bbbbbb) (10%, #f6f6f6);*/
     -fx-table-cell-border-color: #bbbbbb;
-}
-
 .tree-table-row-cell {
-    -fx-skin: "com.sun.javafx.scene.control.skin.TreeTableRowSkin";
     -fx-background-color: -fx-control-inner-background;
     -fx-padding: 0.0em; /* 0 */
     -fx-text-fill: -fx-text-inner-color;
@@ -3601,7 +3592,6 @@
     -fx-background-insets: 0 1 0 0, 1 2 1 1, 2 3 2 2;
     -fx-background: -fx-accent;
     -fx-text-fill: -fx-selection-bar-text;
-}
 
 
 /** Hover styles */
@@ -3630,5 +3620,4 @@
     -fx-background-insets: 0 1 0 0, 1 2 1 1, 2 3 2 2;
     -fx-text-fill: -fx-text-inner-color;
 }
-/** End of hover styles */
->>>>>>> 76d5eda6
+/** End of hover styles */