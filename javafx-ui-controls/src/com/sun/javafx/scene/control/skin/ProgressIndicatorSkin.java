--- conflicted
+++ resolved
@@ -56,34 +56,20 @@
 import javafx.scene.text.Text;
 import javafx.scene.transform.Scale;
 import javafx.util.Duration;
-<<<<<<< HEAD
-
-import java.util.ArrayList;
-import java.util.Collections;
-import java.util.List;
-
-import com.sun.javafx.Utils;
+import javafx.css.CssMetaData;
+import javafx.css.StyleOrigin;
 import javafx.css.StyleableObjectProperty;
-import javafx.css.CssMetaData;
-=======
-import com.sun.javafx.css.CssMetaData;
-import com.sun.javafx.css.Origin;
-import com.sun.javafx.css.StyleableBooleanProperty;
-import com.sun.javafx.css.StyleableIntegerProperty;
-import com.sun.javafx.css.StyleableObjectProperty;
+import javafx.css.StyleableProperty;
+import javafx.css.StyleableBooleanProperty;
+import javafx.css.StyleableIntegerProperty;
+import javafx.css.StyleableObjectProperty;
 import com.sun.javafx.css.converters.BooleanConverter;
->>>>>>> 473a588e
 import com.sun.javafx.css.converters.PaintConverter;
 import com.sun.javafx.css.converters.SizeConverter;
 import com.sun.javafx.scene.control.behavior.ProgressIndicatorBehavior;
 import com.sun.javafx.scene.control.skin.resources.ControlResources;
-<<<<<<< HEAD
-import javafx.beans.property.ObjectProperty;
+import javafx.geometry.Insets;
 import javafx.css.StyleableProperty;
-import javafx.scene.control.SkinBase;
-=======
-import javafx.geometry.Insets;
->>>>>>> 473a588e
 
 public class ProgressIndicatorSkin extends BehaviorSkinBase<ProgressIndicator, ProgressIndicatorBehavior<ProgressIndicator>> {
 
@@ -696,7 +682,7 @@
             new CssMetaData<ProgressIndicator,Number>("-fx-indeterminate-segment-count",
                                                      SizeConverter.getInstance(), 8) {
 
-            @Override public void set(ProgressIndicator node, Number value, Origin origin) {
+            @Override public void set(ProgressIndicator node, Number value, StyleOrigin origin) {
                 super.set(node, value.intValue(), origin);
             }
 
@@ -706,9 +692,9 @@
                         !skin.indeterminateSegmentCount.isBound();
             }
 
-            @Override public WritableValue<Number> getWritableValue(ProgressIndicator n) {
+            @Override public StyleableProperty<Number> getStyleableProperty(ProgressIndicator n) {
                 final ProgressIndicatorSkin skin = (ProgressIndicatorSkin) n.getSkin();
-                return skin.indeterminateSegmentCount;
+                return (StyleableProperty)skin.indeterminateSegmentCount;
             }
         };
         private static final CssMetaData<ProgressIndicator,Boolean> LEGEND_VISIBLE =
@@ -720,9 +706,9 @@
                     return skin.spinEnabled == null || !skin.spinEnabled.isBound();
                 }
 
-                @Override public WritableValue<Boolean> getWritableValue(ProgressIndicator node) {
+                @Override public StyleableProperty<Boolean> getStyleableProperty(ProgressIndicator node) {
                     final ProgressIndicatorSkin skin = (ProgressIndicatorSkin) node.getSkin();
-                    return skin.spinEnabled;
+                    return (StyleableProperty)skin.spinEnabled;
                 }
             };
 
