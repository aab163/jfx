/*
 * Copyright (c) 2010, 2012, Oracle and/or its affiliates. All rights reserved.
 * DO NOT ALTER OR REMOVE COPYRIGHT NOTICES OR THIS FILE HEADER.
 *
 * This code is free software; you can redistribute it and/or modify it
 * under the terms of the GNU General Public License version 2 only, as
 * published by the Free Software Foundation.  Oracle designates this
 * particular file as subject to the "Classpath" exception as provided
 * by Oracle in the LICENSE file that accompanied this code.
 *
 * This code is distributed in the hope that it will be useful, but WITHOUT
 * ANY WARRANTY; without even the implied warranty of MERCHANTABILITY or
 * FITNESS FOR A PARTICULAR PURPOSE.  See the GNU General Public License
 * version 2 for more details (a copy is included in the LICENSE file that
 * accompanied this code).
 *
 * You should have received a copy of the GNU General Public License version
 * 2 along with this work; if not, write to the Free Software Foundation,
 * Inc., 51 Franklin St, Fifth Floor, Boston, MA 02110-1301 USA.
 *
 * Please contact Oracle, 500 Oracle Parkway, Redwood Shores, CA 94065 USA
 * or visit www.oracle.com if you need additional information or have any
 * questions.
 * DO NOT ALTER OR REMOVE COPYRIGHT NOTICES OR THIS FILE HEADER.
 *
 */

package javafx.scene.shape;



import com.sun.javafx.Logging;
import javafx.beans.property.ObjectProperty;
import javafx.beans.property.ObjectPropertyBase;
import javafx.beans.property.StringProperty;
import javafx.beans.property.StringPropertyBase;

import com.sun.javafx.geom.Path2D;
import com.sun.javafx.scene.DirtyBits;
import com.sun.javafx.sg.PGNode;
import com.sun.javafx.sg.PGSVGPath;
import com.sun.javafx.tk.Toolkit;

/**
 * The {@code SVGPath} class represents a simple shape that is constructed by
 * parsing SVG path data from a String.
 *
<PRE>
import javafx.scene.shape.*;

SVGPath svg = new SVGPath();
svg.setContent("M40,60 C42,48 44,30 25,32");
</PRE>
 */
public  class SVGPath extends Shape {
    /**
     * Defines the filling rule constant for determining the interior of the path.
     * The value must be one of the following constants:
     * {@code FillRile.EVEN_ODD} or {@code FillRule.NON_ZERO}.
     * The default value is {@code FillRule.NON_ZERO}.
     *
<<<<<<< HEAD
     * @profile common
     * @defaultValue FillRule.NON_ZERO
=======
     * @defaultvalue FillRule.NON_ZERO
>>>>>>> b6a0011f
     */
    private ObjectProperty<FillRule> fillRule;

    private Path2D path2d;

    public final void setFillRule(FillRule value) {
        fillRuleProperty().set(value);
    }

    public final FillRule getFillRule() {
        return fillRule == null ? FillRule.NON_ZERO : fillRule.get();
    }

    public final ObjectProperty<FillRule> fillRuleProperty() {
        if (fillRule == null) {
            fillRule = new ObjectPropertyBase<FillRule>(FillRule.NON_ZERO) {

                @Override
                public void invalidated() {
                    impl_markDirty(DirtyBits.SHAPE_FILLRULE);
                    impl_geomChanged();
                }

                @Override
                public Object getBean() {
                    return SVGPath.this;
                }

                @Override
                public String getName() {
                    return "fillRule";
                }
            };
        }
        return fillRule;
    }

    /**
     * Defines the SVG Path encoded string as specified at:
     * <a href="http://www.w3.org/TR/SVG/paths.html">http://www.w3.org/TR/SVG/paths.html</a>.
     *
<<<<<<< HEAD
     * @profile common
     * @defaultValue empty string
=======
     * @defaultvalue empty string
>>>>>>> b6a0011f
     */
    private StringProperty content;


    public final void setContent(String value) {
        contentProperty().set(value);
    }

    public final String getContent() {
        return content == null ? "" : content.get();
    }

    public final StringProperty contentProperty() {
        if (content == null) {
            content = new StringPropertyBase("") {

                @Override
                public void invalidated() {
                    impl_markDirty(DirtyBits.NODE_CONTENTS);
                    impl_geomChanged();
                    path2d = null;
                }

                @Override
                public Object getBean() {
                    return SVGPath.this;
                }

                @Override
                public String getName() {
                    return "content";
                }
            };
        }
        return content;
    }

    private Object svgPathObject;

    /**
     * @treatAsPrivate implementation detail
     * @deprecated This is an internal API that is not intended for use and will be removed in the next version
     */
    @Deprecated
    @Override
    protected PGNode impl_createPGNode() {
        return Toolkit.getToolkit().createPGSVGPath();
    }

    /**
     * @treatAsPrivate implementation detail
     * @deprecated This is an internal API that is not intended for use and will be removed in the next version
     */
    @Deprecated
    public PGSVGPath impl_getPGSVGPath() {
        return (PGSVGPath)impl_getPGNode();
    }

    /**
     * @treatAsPrivate implementation detail
     * @deprecated This is an internal API that is not intended for use and will be removed in the next version
     */
    @Deprecated
    @Override
    public Path2D impl_configShape() {
        if (path2d == null) {
            path2d = createSVGPath2D();
        } else {
            path2d.setWindingRule(getFillRule() == FillRule.NON_ZERO ?
                                  Path2D.WIND_NON_ZERO : Path2D.WIND_EVEN_ODD);
        }

        return path2d;
    }

    /**
     * @treatAsPrivate implementation detail
     * @deprecated This is an internal API that is not intended for use and will be removed in the next version
     */
    @Deprecated
    @Override
    public void impl_updatePG() {
        super.impl_updatePG();

        if (impl_isDirty(DirtyBits.SHAPE_FILLRULE) ||
            impl_isDirty(DirtyBits.NODE_CONTENTS))
        {
            if (impl_getPGSVGPath().acceptsPath2dOnUpdate()) {
                if (svgPathObject == null) {
                    svgPathObject = new Path2D();
                }
                Path2D tempPathObject = (Path2D) svgPathObject;
                tempPathObject.setTo(impl_configShape());
            } else {
                svgPathObject = createSVGPathObject();
            }
            impl_getPGSVGPath().setContent(svgPathObject);
        }
    }

    /**
     * Returns a string representation of this {@code SVGPath} object.
     * @return a string representation of this {@code SVGPath} object.
     */
    @Override
    public String toString() {
        return "SVGPath[" + getContent() + "]";
    }

    private Path2D createSVGPath2D() {
        try {
            return Toolkit.getToolkit().createSVGPath2D(this);
        } catch (final RuntimeException e) {
            Logging.getJavaFXLogger().warning(
                    "Failed to configure svg path \"{0}\": {1}",
                    getContent(), e.getMessage());

            return Toolkit.getToolkit().createSVGPath2D(new SVGPath());
        }
    }

    private Object createSVGPathObject() {
        try {
            return Toolkit.getToolkit().createSVGPathObject(this);
        } catch (final RuntimeException e) {
            Logging.getJavaFXLogger().warning(
                    "Failed to configure svg path \"{0}\": {1}",
                    getContent(), e.getMessage());

            return Toolkit.getToolkit().createSVGPathObject(new SVGPath());
        }
    }
}<|MERGE_RESOLUTION|>--- conflicted
+++ resolved
@@ -59,12 +59,7 @@
      * {@code FillRile.EVEN_ODD} or {@code FillRule.NON_ZERO}.
      * The default value is {@code FillRule.NON_ZERO}.
      *
-<<<<<<< HEAD
-     * @profile common
      * @defaultValue FillRule.NON_ZERO
-=======
-     * @defaultvalue FillRule.NON_ZERO
->>>>>>> b6a0011f
      */
     private ObjectProperty<FillRule> fillRule;
 
@@ -106,12 +101,7 @@
      * Defines the SVG Path encoded string as specified at:
      * <a href="http://www.w3.org/TR/SVG/paths.html">http://www.w3.org/TR/SVG/paths.html</a>.
      *
-<<<<<<< HEAD
-     * @profile common
      * @defaultValue empty string
-=======
-     * @defaultvalue empty string
->>>>>>> b6a0011f
      */
     private StringProperty content;
 
