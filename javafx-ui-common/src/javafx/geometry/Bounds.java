--- conflicted
+++ resolved
@@ -33,12 +33,7 @@
     /**
      * The x coordinate of the upper-left corner of this {@code Bounds}.
      *
-<<<<<<< HEAD
-     * @profile common
-     * @defaultValue 0.0
-=======
-     * @defaultvalue 0.0
->>>>>>> b6a0011f
+     * @defaultValue 0.0
      */
     public final double getMinX() { return minX; }
     private double minX;
@@ -46,24 +41,14 @@
     /**
      * The y coordinate of the upper-left corner of this {@code Bounds}.
      *
-<<<<<<< HEAD
-     * @profile common
-     * @defaultValue 0.0
-=======
-     * @defaultvalue 0.0
->>>>>>> b6a0011f
+     * @defaultValue 0.0
      */
     public final double getMinY() { return minY; }
     private double minY;
     /**
      * The minimum z coordinate of this {@code Bounds}.
      *
-<<<<<<< HEAD
-     * @profile common conditional scene3d
-     * @defaultValue 0.0
-=======
-     * @defaultvalue 0.0
->>>>>>> b6a0011f
+     * @defaultValue 0.0
      * @since JavaFX 1.3
      */
     public final double getMinZ() { return minZ; }
@@ -71,36 +56,21 @@
     /**
      * The width of this {@code Bounds}.
      *
-<<<<<<< HEAD
-     * @profile common
-     * @defaultValue 0.0
-=======
-     * @defaultvalue 0.0
->>>>>>> b6a0011f
+     * @defaultValue 0.0
      */
     public final double getWidth() { return width; }
     private double width;
     /**
      * The height of this {@code Bounds}.
      *
-<<<<<<< HEAD
-     * @profile common
-     * @defaultValue 0.0
-=======
-     * @defaultvalue 0.0
->>>>>>> b6a0011f
+     * @defaultValue 0.0
      */
     public final double getHeight() { return height; }
     private double height;
     /**
      * The depth of this {@code Bounds}.
      *
-<<<<<<< HEAD
-     * @profile common conditional scene3d
-     * @defaultValue 0.0
-=======
-     * @defaultvalue 0.0
->>>>>>> b6a0011f
+     * @defaultValue 0.0
      * @since JavaFX 1.3
      */
     public final double getDepth() { return depth; }
@@ -108,36 +78,21 @@
     /**
      * The x coordinate of the lower-right corner of this {@code Bounds}.
      *
-<<<<<<< HEAD
-     * @profile common
      * @defaultValue {@code minX + width}
-=======
-     * @defaultvalue {@code minX + width}
->>>>>>> b6a0011f
      */
     public final double getMaxX() { return maxX; }
     private double maxX;
     /**
      * The y coordinate of the lower-right corner of this {@code Bounds}.
      *
-<<<<<<< HEAD
-     * @profile common
      * @defaultValue {@code minY + height}
-=======
-     * @defaultvalue {@code minY + height}
->>>>>>> b6a0011f
      */
     public final double getMaxY() { return maxY; }
     private double maxY;
     /**
      * The maximum z coordinate of this {@code Bounds}.
      *
-<<<<<<< HEAD
-     * @profile common conditional scene3d
      * @defaultValue {@code minZ + depth}
-=======
-     * @defaultvalue {@code minZ + depth}
->>>>>>> b6a0011f
      * @since JavaFX 1.3
      */
     public final double getMaxZ() { return maxZ; }
