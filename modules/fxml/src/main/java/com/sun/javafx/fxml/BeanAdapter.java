/*
 * Copyright (c) 2010, 2013, Oracle and/or its affiliates. All rights reserved.
 * DO NOT ALTER OR REMOVE COPYRIGHT NOTICES OR THIS FILE HEADER.
 *
 * This code is free software; you can redistribute it and/or modify it
 * under the terms of the GNU General Public License version 2 only, as
 * published by the Free Software Foundation.  Oracle designates this
 * particular file as subject to the "Classpath" exception as provided
 * by Oracle in the LICENSE file that accompanied this code.
 *
 * This code is distributed in the hope that it will be useful, but WITHOUT
 * ANY WARRANTY; without even the implied warranty of MERCHANTABILITY or
 * FITNESS FOR A PARTICULAR PURPOSE.  See the GNU General Public License
 * version 2 for more details (a copy is included in the LICENSE file that
 * accompanied this code).
 *
 * You should have received a copy of the GNU General Public License version
 * 2 along with this work; if not, write to the Free Software Foundation,
 * Inc., 51 Franklin St, Fifth Floor, Boston, MA 02110-1301 USA.
 *
 * Please contact Oracle, 500 Oracle Parkway, Redwood Shores, CA 94065 USA
 * or visit www.oracle.com if you need additional information or have any
 * questions.
 */

package com.sun.javafx.fxml;

import java.lang.reflect.InvocationTargetException;
import java.lang.reflect.Method;
import java.lang.reflect.Modifier;
import java.lang.reflect.ParameterizedType;
import java.lang.reflect.Type;
import java.lang.reflect.TypeVariable;
import java.math.BigDecimal;
import java.math.BigInteger;
import java.util.*;

import java.lang.reflect.*;

import javafx.beans.value.ObservableValue;
import sun.reflect.misc.FieldUtil;
import sun.reflect.misc.MethodUtil;
import sun.reflect.misc.ReflectUtil;

/**
 * Exposes Java Bean properties of an object via the {@link Map} interface.
 * A call to {@link Map#get(Object)} invokes the getter for the corresponding
 * property, and a call to {@link Map#put(Object, Object)} invokes the
 * property's setter. Appending a "Property" suffix to the key returns the
 * corresponding property model.
 */
public class BeanAdapter extends AbstractMap<String, Object> {
    private final Object bean;

<<<<<<< HEAD
    private static final ClassLoader contextClassLoader;

    private static class MethodCache {
        private final Map<String, List<Method>> methods;
        private final MethodCache nextClassCache;

        private MethodCache(Map<String, List<Method>> methods, MethodCache nextClassCache) {
            this.methods = methods;
            this.nextClassCache = nextClassCache;
        }

        private Method getMethod(String name, Class<?>... parameterTypes) {
            List<Method> namedMethods = methods.get(name);
            if (namedMethods != null) {
                for (int i = 0; i < namedMethods.size(); i++) {
                    Method namedMethod = namedMethods.get(i);
                    if (namedMethod.getName().equals(name)
                            && Arrays.equals(namedMethod.getParameterTypes(), parameterTypes)) {
                        return namedMethod;
                    }
                }
            }

            return nextClassCache != null ? nextClassCache.getMethod(name, parameterTypes) : null;
        }

    }
    
    private static final HashMap<Class<?>, MethodCache> globalMethodCache =
        new HashMap<>();

    private final MethodCache localCache;
=======
    private static HashMap<Class<?>, HashMap<String, LinkedList<Method>>> globalMethodCache =
        new HashMap<Class<?>, HashMap<String, LinkedList<Method>>>();
>>>>>>> cb0cc58e

    public static final String GET_PREFIX = "get";
    public static final String IS_PREFIX = "is";
    public static final String SET_PREFIX = "set";
    public static final String PROPERTY_SUFFIX = "Property";

    public static final String VALUE_OF_METHOD_NAME = "valueOf";

    /**
     * Creates a new Bean adapter.
     *
     * @param bean
     * The Bean object to wrap.
     */
    public BeanAdapter(Object bean) {
        this.bean = bean;

        localCache = getClassMethodCache(bean.getClass());
    }

    private static MethodCache getClassMethodCache(Class<?> type) {
        if (type == Object.class) {
            return null;
        }
        MethodCache classMethodCache;
        synchronized (globalMethodCache) {
            if ((classMethodCache = globalMethodCache.get(type)) != null) {
                return classMethodCache;
            }
            Map<String, List<Method>> classMethods = new HashMap<>();

            ReflectUtil.checkPackageAccess(type);
            Method[] declaredMethods = type.getDeclaredMethods();
            for (int i = 0; i < declaredMethods.length; i++) {
                Method method = declaredMethods[i];
                int modifiers = method.getModifiers();

                if (Modifier.isPublic(modifiers) && !Modifier.isStatic(modifiers)) {
                    String name = method.getName();
                    List<Method> namedMethods = classMethods.get(name);

                    if (namedMethods == null) {
                        namedMethods = new ArrayList<>();
                        classMethods.put(name, namedMethods);
                    }

                    namedMethods.add(method);
                }
            }
            MethodCache cache = new MethodCache(classMethods, getClassMethodCache(type.getSuperclass()));
            globalMethodCache.put(type, cache);
            return cache;
        }
    }

    /**
     * Returns the Bean object this adapter wraps.
     *
     * @return
     * The Bean object, or <tt>null</tt> if no Bean has been set.
     */
    public Object getBean() {
        return bean;
    }

    private Method getGetterMethod(String key) {
        Method getterMethod = localCache.getMethod(getMethodName(GET_PREFIX, key));

        if (getterMethod == null) {
            getterMethod = localCache.getMethod(getMethodName(IS_PREFIX, key));
        }

        return getterMethod;
    }

    private Method getSetterMethod(String key) {
        Class<?> type = getType(key);

        if (type == null) {
            throw new UnsupportedOperationException("Cannot determine type for property.");
        }

        return localCache.getMethod(getMethodName(SET_PREFIX, key), type);
    }

    private static String getMethodName(String prefix, String key) {
        return prefix + Character.toUpperCase(key.charAt(0)) + key.substring(1);
    }

    /**
     * Invokes the getter method for the given property.
     *
     * @param key
     * The property name.
     *
     * @return
     * The value returned by the method, or <tt>null</tt> if no such method
     * exists.
     */
    @Override
    public Object get(Object key) {
        if (key == null) {
            throw new NullPointerException();
        }

        return get(key.toString());
    }

    private Object get(String key) {
        Method getterMethod = key.endsWith(PROPERTY_SUFFIX) ? localCache.getMethod(key) : getGetterMethod(key);

        Object value;
        if (getterMethod != null) {
            try {
                value = MethodUtil.invoke(getterMethod, bean, (Object[]) null);
            } catch (IllegalAccessException exception) {
                throw new RuntimeException(exception);
            } catch (InvocationTargetException exception) {
                throw new RuntimeException(exception);
            }
        } else {
            value = null;
        }

        return value;
    }

    /**
     * Invokes a setter method for the given property. The
     * {@link #coerce(Object, Class)} method is used as needed to attempt to
     * convert a given value to the property type, as defined by the return
     * value of the getter method.
     *
     * @param key
     * The property name.
     *
     * @param value
     * The new property value.
     *
     * @return
     * Returns <tt>null</tt>, since returning the previous value would require
     * an unnecessary call to the getter method.
     *
     * @throws PropertyNotFoundException
     * If the given property does not exist or is read-only.
     */
    @Override
    public Object put(String key, Object value) {
        if (key == null) {
            throw new NullPointerException();
        }

        Method setterMethod = getSetterMethod(key);

        if (setterMethod == null) {
            throw new PropertyNotFoundException("Property \"" + key + "\" does not exist"
                + " or is read-only.");
        }

        try {
            MethodUtil.invoke(setterMethod, bean, new Object[] { coerce(value, getType(key)) });
        } catch (IllegalAccessException exception) {
            throw new RuntimeException(exception);
        } catch (InvocationTargetException exception) {
            throw new RuntimeException(exception);
        }

        return null;
    }

    /**
     * Verifies the existence of a property.
     *
     * @param key
     * The property name.
     *
     * @return
     * <tt>true</tt> if the property exists; <tt>false</tt>, otherwise.
     */
    @Override
    public boolean containsKey(Object key) {
        if (key == null) {
            throw new NullPointerException();
        }

        return getType(key.toString()) != null;
    }

    @Override
    public Set<Entry<String, Object>> entrySet() {
        throw new UnsupportedOperationException();
    }

    /**
     * Tests the mutability of a property.
     *
     * @param key
     * The property name.
     *
     * @return
     * <tt>true</tt> if the property is read-only; <tt>false</tt>, otherwise.
     */
    public boolean isReadOnly(String key) {
        if (key == null) {
            throw new NullPointerException();
        }

        return getSetterMethod(key) == null;
    }

    /**
     * Returns the property model for the given property.
     *
     * @param key
     * The property name.
     *
     * @return
     * The named property model, or <tt>null</tt> if no such property exists.
     */
    @SuppressWarnings("unchecked")
    public <T> ObservableValue<T> getPropertyModel(String key) {
        if (key == null) {
            throw new NullPointerException();
        }

        return (ObservableValue<T>)get(key + BeanAdapter.PROPERTY_SUFFIX);
    }

    /**
     * Returns the type of a property.
     *
     * @param key
     * The property name.
     */
    public Class<?> getType(String key) {
        if (key == null) {
            throw new NullPointerException();
        }

        Method getterMethod = getGetterMethod(key);

        return (getterMethod == null) ? null : getterMethod.getReturnType();
    }

    /**
     * Returns the generic type of a property.
     *
     * @param key
     * The property name.
     */
    public Type getGenericType(String key) {
        if (key == null) {
            throw new NullPointerException();
        }

        Method getterMethod = getGetterMethod(key);

        return (getterMethod == null) ? null : getterMethod.getGenericReturnType();
    }

    @Override
    public boolean equals(Object object) {
        boolean equals = false;

        if (object instanceof BeanAdapter) {
            BeanAdapter beanAdapter = (BeanAdapter)object;
            equals = (bean == beanAdapter.bean);
        }

        return equals;
    }

    @Override
    public int hashCode() {
        return (bean == null) ? -1 : bean.hashCode();
    }

    /**
     * Coerces a value to a given type.
     *
     * @param value
     * @param type
     *
     * @return
     * The coerced value.
     */
    @SuppressWarnings("unchecked")
    public static <T> T coerce(Object value, Class<? extends T> type) {
        if (type == null) {
            throw new NullPointerException();
        }

        Object coercedValue = null;

        if (value == null) {
            // Null values can only be coerced to null
            coercedValue = null;
        } else if (type.isAssignableFrom(value.getClass())) {
            // Value doesn't require coercion
            coercedValue = value;
        } else if (type == Boolean.class
            || type == Boolean.TYPE) {
            coercedValue = Boolean.valueOf(value.toString());
        } else if (type == Character.class
            || type == Character.TYPE) {
            coercedValue = value.toString().charAt(0);
        } else if (type == Byte.class
            || type == Byte.TYPE) {
            if (value instanceof Number) {
                coercedValue = ((Number)value).byteValue();
            } else {
                coercedValue = Byte.valueOf(value.toString());
            }
        } else if (type == Short.class
            || type == Short.TYPE) {
            if (value instanceof Number) {
                coercedValue = ((Number)value).shortValue();
            } else {
                coercedValue = Short.valueOf(value.toString());
            }
        } else if (type == Integer.class
            || type == Integer.TYPE) {
            if (value instanceof Number) {
                coercedValue = ((Number)value).intValue();
            } else {
                coercedValue = Integer.valueOf(value.toString());
            }
        } else if (type == Long.class
            || type == Long.TYPE) {
            if (value instanceof Number) {
                coercedValue = ((Number)value).longValue();
            } else {
                coercedValue = Long.valueOf(value.toString());
            }
        } else if (type == BigInteger.class) {
            if (value instanceof Number) {
                coercedValue = BigInteger.valueOf(((Number)value).longValue());
            } else {
                coercedValue = new BigInteger(value.toString());
            }
        } else if (type == Float.class
            || type == Float.TYPE) {
            if (value instanceof Number) {
                coercedValue = ((Number)value).floatValue();
            } else {
                coercedValue = Float.valueOf(value.toString());
            }
        } else if (type == Double.class
            || type == Double.TYPE) {
            if (value instanceof Number) {
                coercedValue = ((Number)value).doubleValue();
            } else {
                coercedValue = Double.valueOf(value.toString());
            }
        } else if (type == Number.class) {
            String number = value.toString();
            if (number.contains(".")) {
                coercedValue = Double.valueOf(number);
            } else {
                coercedValue = Long.valueOf(number);
            }
        } else if (type == BigDecimal.class) {
            if (value instanceof Number) {
                coercedValue = BigDecimal.valueOf(((Number)value).doubleValue());
            } else {
                coercedValue = new BigDecimal(value.toString());
            }
        } else if (type == Class.class) {
            try {   
                ReflectUtil.checkPackageAccess(value.toString());
                final ClassLoader cl = Thread.currentThread().getContextClassLoader();
                coercedValue = Class.forName(
                        value.toString(), 
                        false, 
                        cl);
            } catch (ClassNotFoundException exception) {
                throw new IllegalArgumentException(exception);
            }
        } else {
            Class<?> valueType = value.getClass();
            Method valueOfMethod = null;

            while (valueOfMethod == null
                && valueType != null) {
                try {
                    ReflectUtil.checkPackageAccess(type); 
                    valueOfMethod = type.getDeclaredMethod(VALUE_OF_METHOD_NAME, valueType);
                } catch (NoSuchMethodException exception) {
                    // No-op
                }

                if (valueOfMethod == null) {
                    valueType = valueType.getSuperclass();
                }
            }

            if (valueOfMethod == null) {
                throw new IllegalArgumentException("Unable to coerce " + value + " to " + type + ".");
            }

            if (type.isEnum()
                && value instanceof String
                && Character.isLowerCase(((String)value).charAt(0))) {
                value = toAllCaps((String)value);
            }

            try {
                coercedValue = MethodUtil.invoke(valueOfMethod, null, new Object[] { value });
            } catch (IllegalAccessException exception) {
                throw new RuntimeException(exception);
            } catch (InvocationTargetException exception) {
                throw new RuntimeException(exception);
            } catch (SecurityException exception) {
                throw new RuntimeException(exception);
            }
        }

        return (T)coercedValue;
    }

    /**
     * Invokes the static getter method for the given property.
     *
     * @param target
     * The object to which the property is attached.
     *
     * @param sourceType
     * The class that defines the property.
     *
     * @param key
     * The property name.
     *
     * @return
     * The value returned by the method, or <tt>null</tt> if no such method
     * exists.
     */
    @SuppressWarnings("unchecked")
    public static <T> T get(Object target, Class<?> sourceType, String key) {
        T value = null;

        Class<?> targetType = target.getClass();
        Method getterMethod = getStaticGetterMethod(sourceType, key, targetType);

        if (getterMethod != null) {
            try {
                value = (T) MethodUtil.invoke(getterMethod, null, new Object[] { target } );
            } catch (InvocationTargetException exception) {
                throw new RuntimeException(exception);
            } catch (IllegalAccessException exception) {
                throw new RuntimeException(exception);
            }
        }

        return value;
    }

    /**
     * Invokes a static setter method for the given property. If the value is
     * <tt>null</tt> or there is no explicit setter for a given type, the
     * {@link #coerce(Object, Class)} method is used to attempt to convert the
     * value to the actual property type (defined by the return value of the
     * getter method).
     *
     * @param target
     * The object to which the property is or will be attached.
     *
     * @param sourceType
     * The class that defines the property.
     *
     * @param key
     * The property name.
     *
     * @param value
     * The new property value.
     *
     * @throws PropertyNotFoundException
     * If the given static property does not exist or is read-only.
     */
    public static void put(Object target, Class<?> sourceType, String key, Object value) {
        Class<?> targetType = target.getClass();

        Method setterMethod = null;
        if (value != null) {
            setterMethod = getStaticSetterMethod(sourceType, key, value.getClass(), targetType);
        }

        if (setterMethod == null) {
            // Get the property type and attempt to coerce the value to it
            Class<?> propertyType = getType(sourceType, key, targetType);

            if (propertyType != null) {
                setterMethod = getStaticSetterMethod(sourceType, key, propertyType, targetType);
                value = coerce(value, propertyType);
            }
        }

        if (setterMethod == null) {
            throw new PropertyNotFoundException("Static property \"" + key + "\" does not exist"
                + " or is read-only.");
        }

        // Invoke the setter
        try {
            MethodUtil.invoke(setterMethod, null, new Object[] { target, value });
        } catch (InvocationTargetException exception) {
            throw new RuntimeException(exception);
        } catch (IllegalAccessException exception) {
            throw new RuntimeException(exception);
        }
    }

    /**
     * Tests the existence of a static property.
     *
     * @param sourceType
     * The class that defines the property.
     *
     * @param key
     * The property name.
     *
     * @param targetType
     * The type of the object to which the property applies.
     *
     * @return
     * <tt>true</tt> if the property exists; <tt>false</tt>, otherwise.
     */
    public static boolean isDefined(Class<?> sourceType, String key, Class<?> targetType) {
        return (getStaticGetterMethod(sourceType, key, targetType) != null);
    }

    /**
     * Returns the type of a static property.
     *
     * @param sourceType
     * The class that defines the property.
     *
     * @param key
     * The property name.
     *
     * @param targetType
     * The type of the object to which the property applies.
     */
    public static Class<?> getType(Class<?> sourceType, String key, Class<?> targetType) {
        Method getterMethod = getStaticGetterMethod(sourceType, key, targetType);
        return (getterMethod == null) ? null : getterMethod.getReturnType();
    }

    /**
     * Returns the generic type of a static property.
     *
     * @param sourceType
     * The class that defines the property.
     *
     * @param key
     * The property name.
     *
     * @param targetType
     * The type of the object to which the property applies.
     */
    public static Type getGenericType(Class<?> sourceType, String key, Class<?> targetType) {
        Method getterMethod = getStaticGetterMethod(sourceType, key, targetType);
        return (getterMethod == null) ? null : getterMethod.getGenericReturnType();
    }

    /**
     * Determines the type of a list item.
     *
     * @param listType
     */
    public static Class<?> getListItemType(Type listType) {
        Type itemType = getGenericListItemType(listType);

        if (itemType instanceof ParameterizedType) {
            itemType = ((ParameterizedType)itemType).getRawType();
        }

        return (Class<?>)itemType;
    }

    /**
     * Determines the type of a map value.
     *
     * @param mapType
     */
    public static Class<?> getMapValueType(Type mapType) {
        Type valueType = getGenericMapValueType(mapType);

        if (valueType instanceof ParameterizedType) {
            valueType = ((ParameterizedType)valueType).getRawType();
        }

        return (Class<?>)valueType;
    }

    /**
     * Determines the type of a list item.
     *
     * @param listType
     */
    public static Type getGenericListItemType(Type listType) {
        Type itemType = null;

        Type parentType = listType;
        while (parentType != null) {
            if (parentType instanceof ParameterizedType) {
                ParameterizedType parameterizedType = (ParameterizedType)parentType;
                Class<?> rawType = (Class<?>)parameterizedType.getRawType();

                if (List.class.isAssignableFrom(rawType)) {
                    itemType = parameterizedType.getActualTypeArguments()[0];
                }

                break;
            }

            Class<?> classType = (Class<?>)parentType;
            Type[] genericInterfaces = classType.getGenericInterfaces();

            for (int i = 0; i < genericInterfaces.length; i++) {
                Type genericInterface = genericInterfaces[i];

                if (genericInterface instanceof ParameterizedType) {
                    ParameterizedType parameterizedType = (ParameterizedType)genericInterface;
                    Class<?> interfaceType = (Class<?>)parameterizedType.getRawType();

                    if (List.class.isAssignableFrom(interfaceType)) {
                        itemType = parameterizedType.getActualTypeArguments()[0];
                        break;
                    }
                }
            }

            if (itemType != null) {
                break;
            }

            parentType = classType.getGenericSuperclass();
        }

        if (itemType != null && itemType instanceof TypeVariable<?>) {
            itemType = Object.class;
        }

        return itemType;
    }

    /**
     * Determines the type of a map value.
     *
     * @param mapType
     */
    public static Type getGenericMapValueType(Type mapType) {
        Type valueType = null;

        Type parentType = mapType;
        while (parentType != null) {
            if (parentType instanceof ParameterizedType) {
                ParameterizedType parameterizedType = (ParameterizedType)parentType;
                Class<?> rawType = (Class<?>)parameterizedType.getRawType();

                if (Map.class.isAssignableFrom(rawType)) {
                    valueType = parameterizedType.getActualTypeArguments()[1];
                }

                break;
            }

            Class<?> classType = (Class<?>)parentType;
            Type[] genericInterfaces = classType.getGenericInterfaces();

            for (int i = 0; i < genericInterfaces.length; i++) {
                Type genericInterface = genericInterfaces[i];

                if (genericInterface instanceof ParameterizedType) {
                    ParameterizedType parameterizedType = (ParameterizedType)genericInterface;
                    Class<?> interfaceType = (Class<?>)parameterizedType.getRawType();

                    if (Map.class.isAssignableFrom(interfaceType)) {
                        valueType = parameterizedType.getActualTypeArguments()[1];
                        break;
                    }
                }
            }

            if (valueType != null) {
                break;
            }

            parentType = classType.getGenericSuperclass();
        }

        if (valueType != null && valueType instanceof TypeVariable<?>) {
            valueType = Object.class;
        }

        return valueType;
    }

    /**
     * Returns the value of a named constant.
     *
     * @param type
     * The type that defines the constant.
     *
     * @param name
     * The name of the constant.
     */
    public static Object getConstantValue(Class<?> type, String name) {
        if (type == null) {
            throw new IllegalArgumentException();
        }

        if (name == null) {
            throw new IllegalArgumentException();
        }

        Field field;
        try {
            field = FieldUtil.getField(type, name);
        } catch (NoSuchFieldException exception) {
            throw new IllegalArgumentException(exception);
        }

        int fieldModifiers = field.getModifiers();
        if ((fieldModifiers & Modifier.STATIC) == 0
            || (fieldModifiers & Modifier.FINAL) == 0) {
            throw new IllegalArgumentException("Field is not a constant.");
        }

        Object value;
        try {
            value = field.get(null);
        } catch (IllegalAccessException exception) {
            throw new IllegalArgumentException(exception);
        }

        return value;
    }

    private static Method getStaticGetterMethod(Class<?> sourceType, String key,
        Class<?> targetType) {
        if (sourceType == null) {
            throw new NullPointerException();
        }

        if (key == null) {
            throw new NullPointerException();
        }

        Method method = null;

        if (targetType != null) {
            key = Character.toUpperCase(key.charAt(0)) + key.substring(1);

            String getMethodName = GET_PREFIX + key;
            String isMethodName = IS_PREFIX + key;

            try {
                method = MethodUtil.getMethod(sourceType, getMethodName, new Class[] { targetType });
            } catch (NoSuchMethodException exception) {
                // No-op
            }

            if (method == null) {
                try {
                    method = MethodUtil.getMethod(sourceType, isMethodName, new Class[] { targetType });
                } catch (NoSuchMethodException exception) {
                    // No-op
                }
            }

            // Check for interfaces
            if (method == null) {
                Class<?>[] interfaces = targetType.getInterfaces();
                for (int i = 0; i < interfaces.length; i++) {
                    try {
                        method = MethodUtil.getMethod(sourceType, getMethodName, new Class[] { interfaces[i] });
                    } catch (NoSuchMethodException exception) {
                        // No-op
                    }

                    if (method == null) {
                        try {
                            method = MethodUtil.getMethod(sourceType, isMethodName, new Class[] { interfaces[i] });
                        } catch (NoSuchMethodException exception) {
                            // No-op
                        }
                    }

                    if (method != null) {
                        break;
                    }
                }
            }

            if (method == null) {
                method = getStaticGetterMethod(sourceType, key, targetType.getSuperclass());
            }
        }

        return method;
    }

    private static Method getStaticSetterMethod(Class<?> sourceType, String key,
        Class<?> valueType, Class<?> targetType) {
        if (sourceType == null) {
            throw new NullPointerException();
        }

        if (key == null) {
            throw new NullPointerException();
        }

        if (valueType == null) {
            throw new NullPointerException();
        }

        Method method = null;

        if (targetType != null) {
            key = Character.toUpperCase(key.charAt(0)) + key.substring(1);

            String setMethodName = SET_PREFIX + key;
            try {
                method = MethodUtil.getMethod(sourceType, setMethodName, new Class[] { targetType, valueType });
            } catch (NoSuchMethodException exception) {
                // No-op
            }

            // Check for interfaces
            if (method == null) {
                Class<?>[] interfaces = targetType.getInterfaces();
                for (int i = 0; i < interfaces.length; i++) {
                    try {
                        method = MethodUtil.getMethod(sourceType, setMethodName, new Class[] { interfaces[i], valueType });
                    } catch (NoSuchMethodException exception) {
                        // No-op
                    }

                    if (method != null) {
                        break;
                    }
                }
            }

            if (method == null) {
                method = getStaticSetterMethod(sourceType, key, valueType, targetType.getSuperclass());
            }
        }

        return method;
    }

    private static String toAllCaps(String value) {
        if (value == null) {
            throw new NullPointerException();
        }

        StringBuilder allCapsBuilder = new StringBuilder();

        for (int i = 0, n = value.length(); i < n; i++) {
            char c = value.charAt(i);

            if (Character.isUpperCase(c)) {
                allCapsBuilder.append('_');
            }

            allCapsBuilder.append(Character.toUpperCase(c));
        }

        return allCapsBuilder.toString();
    }
}<|MERGE_RESOLUTION|>--- conflicted
+++ resolved
@@ -52,9 +52,6 @@
 public class BeanAdapter extends AbstractMap<String, Object> {
     private final Object bean;
 
-<<<<<<< HEAD
-    private static final ClassLoader contextClassLoader;
-
     private static class MethodCache {
         private final Map<String, List<Method>> methods;
         private final MethodCache nextClassCache;
@@ -85,10 +82,6 @@
         new HashMap<>();
 
     private final MethodCache localCache;
-=======
-    private static HashMap<Class<?>, HashMap<String, LinkedList<Method>>> globalMethodCache =
-        new HashMap<Class<?>, HashMap<String, LinkedList<Method>>>();
->>>>>>> cb0cc58e
 
     public static final String GET_PREFIX = "get";
     public static final String IS_PREFIX = "is";
